--- conflicted
+++ resolved
@@ -38,30 +38,15 @@
 
 import numpy
 from tvb.basic.readers import try_get_absolute_path
-<<<<<<< HEAD
-from tvb.basic.logger.builder import get_logger
 from tvb.basic.neotraits.api import HasTraits, Attr, NArray, Int
 
 
-LOG = get_logger(__name__)
-
-
-=======
-from tvb.basic.neotraits.api import HasTraits, Attr, NArray, Int
-
-
->>>>>>> ac94b249
 class LookUpTable(HasTraits):
     """
     Lookup Tables for storing pre-computed functions.
     Specific table subclasses are implemented below.
     """
 
-<<<<<<< HEAD
-    _base_classes = ['LookUpTables']
-
-=======
->>>>>>> ac94b249
     equation = Attr(
         field_type=str,
         label="String representation of the precalculated function",
