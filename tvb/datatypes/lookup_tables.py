--- conflicted
+++ resolved
@@ -40,11 +40,7 @@
 import numpy
 from tvb.basic.readers import try_get_absolute_path
 from tvb.basic.logger.builder import get_logger
-<<<<<<< HEAD
-from tvb.basic.traits.neotraits import HasTraits, Attr, NArray
-=======
 from tvb.basic.neotraits.api import HasTraits, Attr, NArray, Int
->>>>>>> a9c18ac4
 
 
 LOG = get_logger(__name__)
@@ -59,84 +55,41 @@
     _base_classes = ['LookUpTables']
 
     equation = Attr(
-<<<<<<< HEAD
-        str,
-        label="String representation of the precalculated function",
-        doc="""A latex representation of the function whose values are stored
-                in the table, with the extra escaping needed for interpretation via sphinx."""
-    )
-
-    xmin = NArray(
-        dtype=float,
-=======
         field_type=str,
         label="String representation of the precalculated function",
         doc="""A latex representation of the function whose values are stored
                 in the table, with the extra escaping needed for interpretation via sphinx.""")
 
     xmin = NArray(
->>>>>>> a9c18ac4
         label="x-min",
-        doc="""Minimum value"""
-    )
+        doc="""Minimum value""")
 
     xmax = NArray(
-<<<<<<< HEAD
-        dtype=float,
-=======
->>>>>>> a9c18ac4
         label="x-max",
-        doc="""Maximum value"""
-    )
+        doc="""Maximum value""")
 
     data = NArray(
-<<<<<<< HEAD
-        dtype=float,
-=======
->>>>>>> a9c18ac4
         label="data",
-        doc="""Tabulated values"""
-    )
+        doc="""Tabulated values""")
 
-<<<<<<< HEAD
-    number_of_values = Attr(
-        int,
-=======
     number_of_values = Int(
->>>>>>> a9c18ac4
         label="Number of values",
         default=0,
-        doc="""The number of values in the table """
-    )
+        doc="""The number of values in the table """)
 
     df = NArray(
-<<<<<<< HEAD
-        dtype=float,
-=======
->>>>>>> a9c18ac4
         label="df",
-        doc="""."""
-    )
+        doc=""".""")
 
     dx = NArray(
-<<<<<<< HEAD
-        dtype=float,
-=======
->>>>>>> a9c18ac4
         label="dx",
         default=numpy.array([]),
-        doc="""Tabulation step"""
-    )
+        doc="""Tabulation step""")
 
     invdx = NArray(
-<<<<<<< HEAD
-        dtype=float,
-=======
->>>>>>> a9c18ac4
         label="invdx",
         default=numpy.array([]),
-        doc="""."""
-    )
+        doc=""".""")
 
     @staticmethod
     def populate_table(result, source_file):
