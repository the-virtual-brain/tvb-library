--- conflicted
+++ resolved
@@ -41,11 +41,7 @@
 import numpy
 from tvb.basic.logger.builder import get_logger
 from tvb.basic.readers import FileReader, try_get_absolute_path
-<<<<<<< HEAD
-from tvb.basic.traits.neotraits import HasTraits, Attr, NArray
-=======
 from tvb.basic.neotraits.api import HasTraits, Attr, NArray, Int
->>>>>>> a9c18ac4
 
 LOG = get_logger(__name__)
 
@@ -63,29 +59,10 @@
 
     _ui_name = "Unknown sensors"
 
-<<<<<<< HEAD
-    sensors_type = Attr(str)
-=======
     sensors_type = Attr(str, required=False)
->>>>>>> a9c18ac4
 
     labels = NArray(dtype='S128', label="Sensor labels")
 
-<<<<<<< HEAD
-    labels = NArray(dtype=str, label="Sensor labels")
-
-    locations = NArray(dtype=float, label="Sensor locations")
-
-    has_orientation = Attr(bool, default=False)
-
-    orientations = NArray(dtype=float, required=False)
-
-    number_of_sensors = Attr(
-        int,
-        label="Number of sensors",
-        doc="""The number of sensors described by these Sensors."""
-    )
-=======
     locations = NArray(label="Sensor locations")
 
     has_orientation = Attr(field_type=bool, default=False)
@@ -94,22 +71,12 @@
 
     number_of_sensors = Int(field_type=long, label="Number of sensors",
                              doc="""The number of sensors described by these Sensors.""")
->>>>>>> a9c18ac4
 
     # introduced to accommodate real sensors sets which have sensors
     # that should be zero during simulation i.e. ECG (heart), EOG,
     # reference gradiometers, etc.
-<<<<<<< HEAD
-    usable = NArray(
-        dtype=bool,
-        required=False,
-        label="Usable sensors",
-        doc="The sensors in set which are used for signal data."
-    )
-=======
     usable = NArray(dtype=bool, required=False, label="Usable sensors",
                     doc="The sensors in set which are used for signal data.")
->>>>>>> a9c18ac4
 
     @classmethod
     def from_file(cls, source_file="eeg_brainstorm_65.txt", instance=None):
@@ -241,13 +208,8 @@
 
     sensors_type = Attr(str, default=EEG_POLYMORPHIC_IDENTITY)
 
-<<<<<<< HEAD
-    sensors_type = Attr(str, default=EEG_POLYMORPHIC_IDENTITY)
-=======
     has_orientation = Attr(bool, default=False)
->>>>>>> a9c18ac4
-
-    has_orientation = Attr(bool, default=False)
+
 
 class SensorsMEG(Sensors):
     """
@@ -266,21 +228,11 @@
 
     sensors_type = Attr(str, default=MEG_POLYMORPHIC_IDENTITY)
 
-<<<<<<< HEAD
-    sensors_type = Attr(str, default=MEG_POLYMORPHIC_IDENTITY)
-=======
     orientations = NArray(label="Sensor orientations",
                           doc="An array representing the orientation of the MEG SQUIDs")
 
     has_orientation = Attr(field_type=bool, default=True)
->>>>>>> a9c18ac4
-
-    orientations = NArray(
-        dtype=float,
-        label="Sensor orientations",
-        doc="An array representing the orientation of the MEG SQUIDs"
-    )
-    has_orientation = Attr(bool, default=True)
+
 
     @classmethod
     def from_file(cls, source_file="meg_151.txt.bz2", instance=None):
@@ -299,16 +251,8 @@
     """
     _ui_name = "Internal Sensors"
 
-<<<<<<< HEAD
-    __tablename__ = None
-
-    __mapper_args__ = {'polymorphic_identity': INTERNAL_POLYMORPHIC_IDENTITY}
-
     sensors_type = Attr(str, default=INTERNAL_POLYMORPHIC_IDENTITY)
-=======
-    sensors_type = Attr(str, default=INTERNAL_POLYMORPHIC_IDENTITY)
-
->>>>>>> a9c18ac4
+
 
     @classmethod
     def from_file(cls, source_file="seeg_39.txt.bz2", instance=None):
