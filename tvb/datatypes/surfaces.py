--- conflicted
+++ resolved
@@ -43,23 +43,11 @@
 import warnings
 import json
 import numpy
-<<<<<<< HEAD
-#TODO: Old traits "Dict" and "SparseMatrix" import
-import tvb.basic.traits.types_basic as basic
-from tvb.basic.traits import util, exceptions
-from tvb.basic.logger.builder import get_logger
-from tvb.basic.traits.types_mapped import SparseMatrix
-from tvb.basic.traits.core import FILE_STORAGE_NONE
-from tvb.basic.profile import TvbProfile
-from tvb.basic.readers import ZipReader, try_get_absolute_path
-from tvb.basic.traits.neotraits import HasTraits, Attr, NArray
-=======
 from tvb.basic import exceptions
 from tvb.basic.logger.builder import get_logger
 from tvb.basic.profile import TvbProfile
 from tvb.basic.readers import ZipReader, try_get_absolute_path
 from tvb.basic.neotraits.api import HasTraits, Attr, NArray, Final, Int, Float, narray_describe
->>>>>>> a9c18ac4
 
 try:
     import gdist
@@ -152,30 +140,6 @@
     """A base class for other surfaces."""
 
     vertices = NArray(
-<<<<<<< HEAD
-        dtype=float,
-        label="Vertex positions",
-        doc="""An array specifying coordinates for the surface vertices."""
-    )
-
-    triangles = NArray(
-        dtype=float,
-        label="Triangles",
-        doc="""Array of indices into the vertices, specifying the triangles which define the surface."""
-    )
-
-    vertex_normals = NArray(
-        dtype=float,
-        label="Vertex normal vectors",
-        doc="""An array of unit normal vectors for the surfaces vertices."""
-    )
-
-    triangle_normals = NArray(
-        dtype=float,
-        label="Triangle normal vectors",
-        doc="""An array of unit normal vectors for the surfaces triangles."""
-    )
-=======
         label="Vertex positions",
         doc="""An array specifying coordinates for the surface vertices.""")
 
@@ -191,7 +155,6 @@
     triangle_normals = NArray(
         label="Triangle normal vectors",
         doc="""An array of unit normal vectors for the surfaces triangles.""")
->>>>>>> a9c18ac4
 
     geodesic_distance_matrix = Attr(
         field_type=scipy.sparse.csc_matrix,
@@ -200,31 +163,6 @@
         # file_storage=FILE_STORAGE_NONE,
         doc="""A sparse matrix of truncated geodesic distances""")  # 'CS'
 
-<<<<<<< HEAD
-    number_of_vertices = Attr(
-        int,
-        label="Number of vertices",
-        doc="""The number of vertices making up this surface."""
-    )
-
-    number_of_triangles = Attr(
-        int,
-        label="Number of triangles",
-        doc="""The number of triangles making up this surface."""
-    )
-
-    edge_mean_length = Attr(
-        float
-    )
-
-    edge_min_length = Attr(
-        float
-    )
-
-    edge_max_length = Attr(
-        float
-    )
-=======
     number_of_vertices = Int(
         field_type=long,
         label="Number of vertices",
@@ -240,30 +178,12 @@
     edge_min_length = Float()
 
     edge_max_length = Float()
->>>>>>> a9c18ac4
 
     ##--------------------- FRAMEWORK ATTRIBUTES -----------------------------##
 
     hemisphere_mask = NArray(
         dtype=bool,
         label="An array specifying if a vertex belongs to the right hemisphere",
-<<<<<<< HEAD
-        required=False
-    )
-
-    zero_based_triangles = Attr(
-        bool
-    )
-
-    split_triangles = Attr(
-        int,
-        required=False
-    )
-
-    number_of_split_slices = Attr(
-        int
-    )
-=======
         # file_storage=FILE_STORAGE_NONE,
         required=False)
 
@@ -272,31 +192,14 @@
     split_triangles = NArray(dtype=int, required=False)
 
     number_of_split_slices = Int()
->>>>>>> a9c18ac4
 
     split_slices = Attr(field_type=dict)
 
-<<<<<<< HEAD
-    bi_hemispheric = Attr(
-        bool
-    )
-
-    surface_type = Attr(
-        str
-    )
-
-    valid_for_simulations = Attr(
-        bool
-    )
-
-    __mapper_args__ = {'polymorphic_on': 'surface_type'}
-=======
     bi_hemispheric = Attr(field_type=bool)
 
     surface_type = Attr(field_type=str)
 
     valid_for_simulations = Attr(field_type=bool)
->>>>>>> a9c18ac4
 
     @classmethod
     def from_file(cls, source_file="cortex_16384.zip", instance=None):
@@ -1113,42 +1016,19 @@
 class WhiteMatterSurface(Surface):
     """White matter - gray matter interface surface."""
     _ui_name = "A white matter - gray  surface"
-<<<<<<< HEAD
-    surface_type = Attr(
-        str,
-        default=WHITE_MATTER
-    )
-=======
     surface_type = Final(WHITE_MATTER)
->>>>>>> a9c18ac4
 
 
 class CorticalSurface(Surface):
     """Cortical or pial surface."""
     _ui_name = "A cortical surface"
-<<<<<<< HEAD
-    surface_type = Attr(
-        str,
-        default=CORTICAL
-    )
-    __tablename__ = None
-    __mapper_args__ = {'polymorphic_identity': CORTICAL}
-=======
     surface_type = Final(CORTICAL)
->>>>>>> a9c18ac4
 
 
 class SkinAir(Surface):
     """Skin - air interface surface."""
     _ui_name = "Skin"
-<<<<<<< HEAD
-    surface_type = Attr(
-        str,
-        default=OUTER_SKIN
-    )
-=======
     surface_type = Final(OUTER_SKIN)
->>>>>>> a9c18ac4
 
     @classmethod
     def from_file(cls, source_file="outer_skin_4096.zip", instance=None):
@@ -1158,14 +1038,7 @@
 class BrainSkull(Surface):
     """Brain - inner skull interface surface."""
     _ui_name = "Brain - inner skull interface surface."
-<<<<<<< HEAD
-    surface_type = Attr(
-        str,
-        default=INNER_SKULL
-    )
-=======
     surface_type = Final(INNER_SKULL)
->>>>>>> a9c18ac4
 
     @classmethod
     def from_file(cls, source_file="inner_skull_4096.zip", instance=None):
@@ -1176,14 +1049,7 @@
 class SkullSkin(Surface):
     """Outer-skull - scalp interface surface."""
     _ui_name = "Outer-skull - scalp interface surface"
-<<<<<<< HEAD
-    surface_type = Attr(
-        str,
-        default=OUTER_SKULL
-    )
-=======
     surface_type = Final(OUTER_SKULL)
->>>>>>> a9c18ac4
 
     @classmethod
     def from_file(cls, source_file="outer_skull_4096.zip", instance=None):
@@ -1197,14 +1063,7 @@
 class EEGCap(OpenSurface):
     """EEG cap surface."""
     _ui_name = "EEG Cap"
-<<<<<<< HEAD
-    surface_type = Attr(
-        str,
-        default = EEG_CAP
-    )
-=======
     surface_type = Final(EEG_CAP)
->>>>>>> a9c18ac4
 
     @classmethod
     def from_file(cls, source_file="scalp_1082.zip", instance=None):
@@ -1214,14 +1073,7 @@
 class FaceSurface(OpenSurface):
     """Face surface."""
     _ui_name = "Face surface"
-<<<<<<< HEAD
-    surface_type = Attr(
-        str,
-        default=FACE
-    )
-=======
     surface_type = Final(FACE)
->>>>>>> a9c18ac4
 
     @classmethod
     def from_file(cls, source_file="face_8614.zip", instance=None):
