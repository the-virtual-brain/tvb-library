# -*- coding: utf-8 -*-
#
#
#  TheVirtualBrain-Scientific Package. This package holds all simulators, and 
# analysers necessary to run brain-simulations. You can use it stand alone or
# in conjunction with TheVirtualBrain-Framework Package. See content of the
# documentation-folder for more details. See also http://www.thevirtualbrain.org
#
# (c) 2012-2017, Baycrest Centre for Geriatric Care ("Baycrest") and others
#
# This program is free software: you can redistribute it and/or modify it under the
# terms of the GNU General Public License as published by the Free Software Foundation,
# either version 3 of the License, or (at your option) any later version.
# This program is distributed in the hope that it will be useful, but WITHOUT ANY
# WARRANTY; without even the implied warranty of MERCHANTABILITY or FITNESS FOR A
# PARTICULAR PURPOSE.  See the GNU General Public License for more details.
# You should have received a copy of the GNU General Public License along with this
# program.  If not, see <http://www.gnu.org/licenses/>.
#
#
#   CITATION:
# When using The Virtual Brain for scientific publications, please cite it as follows:
#
#   Paula Sanz Leon, Stuart A. Knock, M. Marmaduke Woodman, Lia Domide,
#   Jochen Mersmann, Anthony R. McIntosh, Viktor Jirsa (2013)
#       The Virtual Brain: a simulator of primate brain network dynamics.
#   Frontiers in Neuroinformatics (7:10. doi: 10.3389/fninf.2013.00010)
#
#

"""

The Spectral datatypes. This brings together the scientific and framework
methods that are associated with the Spectral datatypes.

.. moduleauthor:: Stuart A. Knock <Stuart@tvb.invalid>

"""
import json
import numpy
from tvb.basic.logger.builder import get_logger
from tvb.basic.neotraits.api import HasTraits, Attr, NArray, Int,Float
from tvb.datatypes import time_series

LOG = get_logger(__name__)


class FourierSpectrum(HasTraits):
    """
    Result of a Fourier  Analysis.
    """
    # Overwrite attribute from superclass
    array_data = NArray(dtype=numpy.complex128)  # file_storage=core.FILE_STORAGE_EXPAND
    # stored_metadata = [key for key in MappedType.DEFAULT_STORED_ARRAY_METADATA if key != MappedType.METADATA_ARRAY_VAR]

    source = Attr(
        field_type=time_series.TimeSeries,
        label="Source time-series",
        doc="Links to the time-series on which the FFT is applied.")

    segment_length = Float(
        label="Segment length",
        doc="""The timeseries was segmented into equally sized blocks
            (overlapping if necessary), prior to the application of the FFT.
            The segement length determines the frequency resolution of the
            resulting spectra.""")

    windowing_function = Attr(
        field_type=str,
        label="Windowing function",
        doc="""The windowing function applied to each time segment prior to
            application of the FFT.""")

    amplitude = NArray(label="Amplitude")  # file_storage=core.FILE_STORAGE_EXPAND

    phase = NArray(label="Phase")  # file_storage=core.FILE_STORAGE_EXPAND

    power = NArray(label="Power")  # file_storage=core.FILE_STORAGE_EXPAND

    average_power = NArray(label="Average Power")  # file_storage=core.FILE_STORAGE_EXPAND

    normalised_average_power = NArray(label="Normalised Power")  # file_storage=core.FILE_STORAGE_EXPAND

    _frequency = None
    _freq_step = None
    _max_freq = None

    __generate_table__ = True

    def configure(self):
        """After populating few fields, compute the rest of the fields"""
        # Do not call super, because that accesses data not-chunked
        self.nr_dimensions = self.array_data.ndim
        # for i in range(self.nr_dimensions):
        #     setattr(self, 'length_%dd' % (i + 1), int(self.read_data_shape()[i]))

        # if self.trait.use_storage is False and sum(self.get_data_shape('array_data')) != 0:
        #     if self.amplitude.size == 0:
        #         self.compute_amplitude()
        #     if self.phase.size == 0:
        #         self.compute_phase()
        #     if self.power.size == 0:
        #         self.compute_power()
        #     if self.average_power.size == 0:
        #         self.compute_average_power()
        #     if self.normalised_average_power.size == 0:
        #         self.compute_normalised_average_power()

    def summary_info(self):
        """
        Gather scientifically interesting summary information from an instance of this datatype.
        """
        return {
            "Spectral type": self.__class__.__name__,
            "Source": self.source.title,
            "Segment length": self.segment_length,
            "Windowing function": self.windowing_function,
            "Frequency step": self.freq_step,
            "Maximum frequency": self.max_freq
        }

    @property
    def freq_step(self):
        """ Frequency step size of the complex Fourier spectrum."""
        if self._freq_step is None:
            self._freq_step = 1.0 / self.segment_length
            msg = "%s: Frequency step size is %s"
            LOG.debug(msg % (str(self), str(self._freq_step)))
        return self._freq_step

    @property
    def max_freq(self):
        """ Amplitude of the complex Fourier spectrum."""
        if self._max_freq is None:
            self._max_freq = 0.5 / self.source.sample_period
            msg = "%s: Max frequency is %s"
            LOG.debug(msg % (str(self), str(self._max_freq)))
        return self._max_freq

    @property
    def frequency(self):
        """ Frequencies represented the complex Fourier spectrum."""
        if self._frequency is None:
            self._frequency = numpy.arange(self.freq_step,
                                           self.max_freq + self.freq_step,
                                           self.freq_step)
            util.log_debug_array(LOG, self._frequency, "frequency")
        return self._frequency

    def compute_amplitude(self):
        """ Amplitude of the complex Fourier spectrum."""
        self.amplitude = numpy.abs(self.array_data)
        # self.trait["amplitude"].log_debug(owner=self.__class__.__name__)

    def compute_phase(self):
        """ Phase of the Fourier spectrum."""
        self.phase = numpy.angle(self.array_data)
        # self.trait["phase"].log_debug(owner=self.__class__.__name__)

    def compute_power(self):
        """ Power of the complex Fourier spectrum."""
        self.power = numpy.abs(self.array_data) ** 2
        # self.trait["power"].log_debug(owner=self.__class__.__name__)

    def compute_average_power(self):
        """ Average-power of the complex Fourier spectrum."""
        self.average_power = numpy.mean(numpy.abs(self.array_data) ** 2, axis=-1)
        # self.trait["average_power"].log_debug(owner=self.__class__.__name__)

    def compute_normalised_average_power(self):
        """ Normalised-average-power of the complex Fourier spectrum."""
        self.normalised_average_power = (self.average_power /
                                         numpy.sum(self.average_power, axis=0))
        # self.trait["normalised_average_power"].log_debug(owner=self.__class__.__name__)



class WaveletCoefficients(HasTraits):
    """
    This class bundles all the elements of a Wavelet Analysis into a single
    object, including the input TimeSeries datatype and the output results as
    arrays (FloatArray)
    """
    # Overwrite attribute from superclass
    array_data = NArray(dtype=numpy.complex128)
    # stored_metadata = [key for key in MappedType.DEFAULT_STORED_ARRAY_METADATA if key != MappedType.METADATA_ARRAY_VAR]

    source = Attr(field_type=time_series.TimeSeries, label="Source time-series")

    mother = Attr(
        field_type=str,
        label="Mother wavelet",
        default="morlet",
        doc="""A string specifying the type of mother wavelet to use,
            default is 'morlet'.""")  # default to 'morlet'

    sample_period = Float(label="Sample period")
    # sample_rate = basic.Integer(label = "")  inversely related

    frequencies = NArray(
        label="Frequencies",
        doc="A vector that maps scales to frequencies.")

    normalisation = Attr(field_type=str, label="Normalisation type")
    # 'unit energy' | 'gabor'

    q_ratio = Float(label="Q-ratio", default=5.0)

    amplitude = NArray(label="Amplitude")  # file_storage=core.FILE_STORAGE_EXPAND

    phase = NArray(label="Phase")  # file_storage=core.FILE_STORAGE_EXPAND

    power = NArray(label="Power")  # file_storage=core.FILE_STORAGE_EXPAND

    _frequency = None
    _time = None

    __generate_table__ = True

<<<<<<< HEAD
    def configure(self):
        """After populating few fields, compute the rest of the fields"""
        # Do not call super, because that accesses data not-chunked
        self.nr_dimensions = len(self.read_data_shape())
        for i in range(self.nr_dimensions):
            setattr(self, 'length_%dd' % (i + 1), int(self.read_data_shape()[i]))

        if self.trait.use_storage is False and sum(self.get_data_shape('array_data')) != 0:
            if self.amplitude.size == 0:
                self.compute_amplitude()
            if self.phase.size == 0:
                self.compute_phase()
            if self.power.size == 0:
                self.compute_power()

    def summary_info(self):
=======
    def _find_summary_info(self):
>>>>>>> 99eee9bd
        """
        Gather scientifically interesting summary information from an instance of this datatype.
        """
        return {
            "Spectral type": self.__class__.__name__,
            "Source": self.source.title,
            "Wavelet type": self.mother,
            "Normalisation": self.normalisation,
            "Q-ratio": self.q_ratio,
            "Sample period": self.sample_period,
            "Number of scales": self.frequencies.shape[0],
            "Minimum frequency": self.frequencies[0],
            "Maximum frequency": self.frequencies[-1]
        }

    @property
    def frequency(self):
        """ Frequencies represented by the wavelet spectrogram."""
        if self._frequency is None:
            self._frequency = numpy.arange(self.frequencies.lo,
                                           self.frequencies.hi,
                                           self.frequencies.step)
            util.log_debug_array(LOG, self._frequency, "frequency")
        return self._frequency

    def compute_amplitude(self):
        """ Amplitude of the complex Wavelet coefficients."""
        self.amplitude = numpy.abs(self.array_data)

    def compute_phase(self):
        """ Phase of the Wavelet coefficients."""
        self.phase = numpy.angle(self.array_data)

    def compute_power(self):
        """ Power of the complex Wavelet coefficients."""
        self.power = numpy.abs(self.array_data) ** 2



class CoherenceSpectrum(HasTraits):
    """
    Result of a NodeCoherence Analysis.
    """
    # Overwrite attribute from superclass
    array_data = NArray()  # file_storage=core.FILE_STORAGE_EXPAND

    source = Attr(
        field_type=time_series.TimeSeries,
        label="Source time-series",
        doc="""Links to the time-series on which the node_coherence is
            applied.""")

    nfft = Int(
        label="Data-points per block",
        default=256,
        doc="""NOTE: must be a power of 2""")

    frequency = NArray(label="Frequency")

    __generate_table__ = True

<<<<<<< HEAD
    def configure(self):
        """After populating few fields, compute the rest of the fields"""
        # Do not call super, because that accesses data not-chunked
        self.configure_chunk_safe()

    def summary_info(self):
=======
    def _find_summary_info(self):
>>>>>>> 99eee9bd
        """
        Gather scientifically interesting summary information from an instance of this datatype.
        """
        return {
            "Spectral type": self.__class__.__name__,
            "Source": self.source.title,
            "Number of frequencies": self.frequency.shape[0],
            "Minimum frequency": self.frequency[0],
            "Maximum frequency": self.frequency[-1],
            "FFT length (time-points)": self.nfft
        }



class ComplexCoherenceSpectrum(HasTraits):
    """
    Result of a NodeComplexCoherence Analysis.
    """

    cross_spectrum = NArray(
        dtype=numpy.complex128,
        label="The cross spectrum",
        # file_storage=core.FILE_STORAGE_EXPAND,
        doc=""" A complex ndarray that contains the nodes x nodes cross
                spectrum for every frequency frequency and for every segment.""")
    # stored_metadata = [key for key in MappedType.DEFAULT_STORED_ARRAY_METADATA if key != MappedType.METADATA_ARRAY_VAR]

    array_data = NArray(
        dtype=numpy.complex128,
        label="Complex Coherence",
        # file_storage=core.FILE_STORAGE_EXPAND,
        doc="""The complex coherence coefficients calculated from the cross
                spectrum. The imaginary values of this complex ndarray represent the
                imaginary coherence.""")
    # stored_metadata = [key for key in MappedType.DEFAULT_STORED_ARRAY_METADATA if key != MappedType.METADATA_ARRAY_VAR]

    source = Attr(
        field_type=time_series.TimeSeries,
        label="Source time-series",
        doc="""Links to the time-series on which the node_coherence is
                applied.""")

    epoch_length = Float(
        label="Epoch length",
        doc="""The timeseries was segmented into equally sized blocks
                (overlapping if necessary), prior to the application of the FFT.
                The segement length determines the frequency resolution of the
                resulting spectra.""")

    segment_length = Float(
        label="Segment length",
        doc="""The timeseries was segmented into equally sized blocks
                (overlapping if necessary), prior to the application of the FFT.
                The segement length determines the frequency resolution of the
                resulting spectra.""")

    windowing_function = Attr(
        field_type=str,
        label="Windowing function",
        doc="""The windowing function applied to each time segment prior to
                application of the FFT.""")

    __generate_table__ = True

    _frequency = None
    _freq_step = None
    _max_freq = None
    spectrum_types = ["Imaginary", "Real", "Absolute"]

<<<<<<< HEAD
    def configure(self):
        """After populating few fields, compute the rest of the fields"""
        # Do not call super, because that accesses data not-chunked
        self.configure_chunk_safe()

    def summary_info(self):
=======
    def _find_summary_info(self):
>>>>>>> 99eee9bd
        """
        Gather scientifically interesting summary information from an instance of this datatype.
        """
        return {
            "Spectral type": self.__class__.__name__,
            "Source": self.source.title,
            "Frequency step": self.freq_step,
            "Maximum frequency": self.max_freq,
            "Epoch length": self.epoch_length,
            "Segment length": self.segment_length,
            "Windowing function": self.windowing_function
        }

    @property
    def freq_step(self):
        """ Frequency step size of the Complex Coherence Spectrum."""
        if self._freq_step is None:
            self._freq_step = 1.0 / self.segment_length
            msg = "%s: Frequency step size is %s"
            LOG.debug(msg % (str(self), str(self._freq_step)))
        return self._freq_step

    @property
    def max_freq(self):
        """ Maximum frequency represented in the Complex Coherence Spectrum."""
        if self._max_freq is None:
            self._max_freq = 0.5 / self.source.sample_period
            msg = "%s: Max frequency is %s"
            LOG.debug(msg % (str(self), str(self._max_freq)))
        return self._max_freq

    @property
    def frequency(self):
        """ Frequencies represented in the Complex Coherence Spectrum."""
        if self._frequency is None:
            self._frequency = numpy.arange(self.freq_step,
                                           self.max_freq + self.freq_step,
                                           self.freq_step)
        util.log_debug_array(LOG, self._frequency, "frequency")
        return self._frequency
<|MERGE_RESOLUTION|>--- conflicted
+++ resolved
@@ -217,26 +217,8 @@
 
     __generate_table__ = True
 
-<<<<<<< HEAD
-    def configure(self):
-        """After populating few fields, compute the rest of the fields"""
-        # Do not call super, because that accesses data not-chunked
-        self.nr_dimensions = len(self.read_data_shape())
-        for i in range(self.nr_dimensions):
-            setattr(self, 'length_%dd' % (i + 1), int(self.read_data_shape()[i]))
-
-        if self.trait.use_storage is False and sum(self.get_data_shape('array_data')) != 0:
-            if self.amplitude.size == 0:
-                self.compute_amplitude()
-            if self.phase.size == 0:
-                self.compute_phase()
-            if self.power.size == 0:
-                self.compute_power()
 
     def summary_info(self):
-=======
-    def _find_summary_info(self):
->>>>>>> 99eee9bd
         """
         Gather scientifically interesting summary information from an instance of this datatype.
         """
@@ -252,6 +234,7 @@
             "Maximum frequency": self.frequencies[-1]
         }
 
+
     @property
     def frequency(self):
         """ Frequencies represented by the wavelet spectrogram."""
@@ -298,16 +281,8 @@
 
     __generate_table__ = True
 
-<<<<<<< HEAD
-    def configure(self):
-        """After populating few fields, compute the rest of the fields"""
-        # Do not call super, because that accesses data not-chunked
-        self.configure_chunk_safe()
 
     def summary_info(self):
-=======
-    def _find_summary_info(self):
->>>>>>> 99eee9bd
         """
         Gather scientifically interesting summary information from an instance of this datatype.
         """
@@ -321,7 +296,6 @@
         }
 
 
-
 class ComplexCoherenceSpectrum(HasTraits):
     """
     Result of a NodeComplexCoherence Analysis.
@@ -377,16 +351,7 @@
     _max_freq = None
     spectrum_types = ["Imaginary", "Real", "Absolute"]
 
-<<<<<<< HEAD
-    def configure(self):
-        """After populating few fields, compute the rest of the fields"""
-        # Do not call super, because that accesses data not-chunked
-        self.configure_chunk_safe()
-
     def summary_info(self):
-=======
-    def _find_summary_info(self):
->>>>>>> 99eee9bd
         """
         Gather scientifically interesting summary information from an instance of this datatype.
         """
