--- conflicted
+++ resolved
@@ -431,12 +431,7 @@
     _frequency = None
     _freq_step = None
     _max_freq = None
-<<<<<<< HEAD
-    spectrum_types = ["Imag", "Re", "Abs"]
-=======
-    spectrum_types = ["Imaginary", "Real", "Absolute"]
-
->>>>>>> 2fbb70eb
+    spectrum_types=["Imaginary", "Real", "Absolute"]
 
     def configure(self):
         """After populating few fields, compute the rest of the fields"""
