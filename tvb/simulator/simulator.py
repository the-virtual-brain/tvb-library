--- conflicted
+++ resolved
@@ -44,75 +44,28 @@
 import numpy
 import scipy.sparse
 from tvb.basic.profile import TvbProfile
-<<<<<<< HEAD
-
-from tvb.datatypes import cortex, connectivity, patterns
-from tvb.simulator import models, integrators, monitors, coupling
-
-from .common import psutil, get_logger, numpy_add_at
-from .history import SparseHistory
-
-from tvb.basic.neotraits.api import HasTraits, Attr, NArray, List, Float
-
-import sys
-
-if sys.version_info[0] == 3:
-    import typing
-
-LOG = get_logger(__name__)
-=======
 from tvb.datatypes import cortex, connectivity, patterns
 from tvb.simulator import models, integrators, monitors, coupling
 from .common import psutil, numpy_add_at
 from .history import SparseHistory
 from tvb.basic.neotraits.api import HasTraits, Attr, NArray, List, Float
->>>>>>> ac94b249
 
 
 # TODO with refactor, this becomes more of a builder, since iterator will account for
 # most of the runtime associated with a simulation.
 class Simulator(HasTraits):
-<<<<<<< HEAD
-    "A Simulator assembles components required to perform simulations."
-=======
     """A Simulator assembles components required to perform simulations."""
->>>>>>> ac94b249
 
     connectivity = Attr(
         field_type=connectivity.Connectivity,
         label="Long-range connectivity",
         default=None,
-<<<<<<< HEAD
-        # order=1,
         required=True,
-        # filters_ui=[UIFilter(linked_elem_name="region_mapping_data",
-        #                      linked_elem_field=FilterChain.datatype + "._connectivity",
-        #                      linked_elem_parent_name="surface",
-        #                      linked_elem_parent_option=None),
-        #             UIFilter(linked_elem_name="region_mapping",
-        #                      linked_elem_field=FilterChain.datatype + "._connectivity",
-        #                      linked_elem_parent_name="monitors",
-        #                      linked_elem_parent_option="EEG"),
-        #             UIFilter(linked_elem_name="region_mapping",
-        #                      linked_elem_field=FilterChain.datatype + "._connectivity",
-        #                      linked_elem_parent_name="monitors",
-        #                      linked_elem_parent_option="MEG"),
-        #             UIFilter(linked_elem_name="region_mapping",
-        #                      linked_elem_field=FilterChain.datatype + "._connectivity",
-        #                      linked_elem_parent_name="monitors",
-        #                      linked_elem_parent_option="iEEG")],
-=======
-        required=True,
->>>>>>> ac94b249
         doc="""A tvb.datatypes.Connectivity object which contains the
          structural long-range connectivity data (i.e., white-matter tracts). In
          combination with the ``Long-range coupling function`` it defines the inter-regional
          connections. These couplings undergo a time delay via signal propagation
-<<<<<<< HEAD
-         with a propagation speed of ``Conduction Speed``""")  # type: connectivity.Connectivity
-=======
          with a propagation speed of ``Conduction Speed``""")
->>>>>>> ac94b249
 
     conduction_speed = Float(
         label="Conduction Speed",
@@ -129,37 +82,18 @@
         doc="""The coupling function is applied to the activity propagated
         between regions by the ``Long-range connectivity`` before it enters the local
         dynamic equations of the Model. Its primary purpose is to 'rescale' the
-        incoming activity to a level appropriate to Model.""")  # type: coupling.Coupling
+        incoming activity to a level appropriate to Model.""")
 
     surface = Attr(
         field_type=cortex.Cortex,
         label="Cortical surface",
         default=None,
-<<<<<<< HEAD
-        # order=3,
         required=False,
-        # filters_backend=FilterChain(fields=[FilterChain.datatype + '._valid_for_simulations'],
-        #                             operations=["=="], values=[True]),
-        # filters_ui=[UIFilter(linked_elem_name="projection_matrix_data",
-        #                      linked_elem_field=FilterChain.datatype + "._sources",
-        #                      linked_elem_parent_name="monitors",
-        #                      linked_elem_parent_option="EEG"),
-        #             UIFilter(linked_elem_name="local_connectivity",
-        #                      linked_elem_field=FilterChain.datatype + "._surface",
-        #                      linked_elem_parent_name="surface",
-        #                      linked_elem_parent_option=None)],
-=======
-        required=False,
->>>>>>> ac94b249
         doc="""By default, a Cortex object which represents the
         cortical surface defined by points in the 3D physical space and their
         neighborhood relationship. In the current TVB version, when setting up a
         surface-based simulation, the option to configure the spatial spread of
-<<<<<<< HEAD
-        the ``Local Connectivity`` is available.""")  # type: cortex.Cortex
-=======
         the ``Local Connectivity`` is available.""")
->>>>>>> ac94b249
 
     stimulus = Attr(
         field_type=patterns.SpatioTemporalPattern,
@@ -173,11 +107,7 @@
         (spatial) function, with finite-support, is used to define the strength
         of the stimuli on the surface centred around one or more focal points.
         In the current version of TVB, stimuli are applied to the first state
-<<<<<<< HEAD
-        variable of the ``Local dynamic model``.""")   # type: patterns.SpatioTemporalPattern
-=======
         variable of the ``Local dynamic model``.""")
->>>>>>> ac94b249
 
     model = Attr(
         field_type=models.Model,
@@ -188,11 +118,7 @@
         equations, their parameters, and, to some extent, where connectivity
         (local and long-range) enters and which state-variables the Monitors
         monitor. By default the 'Generic2dOscillator' model is used. Read the
-<<<<<<< HEAD
-        Scientific documentation to learn more about this model.""")  # type: models.Model
-=======
         Scientific documentation to learn more about this model.""")
->>>>>>> ac94b249
 
     integrator = Attr(
         field_type=integrators.Integrator,
@@ -203,11 +129,7 @@
             an integration scheme with supporting attributes such as
             integration step size and noise specification for stochastic
             methods. It is used to compute the time courses of the model state
-<<<<<<< HEAD
-            variables.""")   # type: integrators.Integrator
-=======
             variables.""")
->>>>>>> ac94b249
 
     initial_conditions = NArray(
         label="Initial Conditions",
@@ -230,7 +152,7 @@
         or averages); 2) physiological measurements, such as EEG, MEG and fMRI.
         By default the Model's specified variables_of_interest are returned,
         temporally downsampled from the raw integration rate to a sample rate of
-        1024Hz.""")    # type: typing.Collection[monitors.Monitor]
+        1024Hz.""")
 
     simulation_length = Float(
         label="Simulation Length (ms, s, m, h)",
@@ -333,12 +255,8 @@
             self.preconfigure()
         # Make sure spatialised model parameters have the right shape (number_of_nodes, 1)
         # todo: this exclusion list is fragile, consider excluding declarative attrs that are not arrays
-<<<<<<< HEAD
-        excluded_params = ("state_variable_range", "variables_of_interest", "noise", "psi_table", "nerf_table", "gid")
-=======
         excluded_params = ("state_variable_range", "state_variable_boundaries", "variables_of_interest",
                            "noise", "psi_table", "nerf_table", "gid")
->>>>>>> ac94b249
         spatial_reshape = self.model.spatial_param_reshape
         for param in type(self.model).declarative_attrs:
             if param in excluded_params:
