# -*- coding: utf-8 -*-
#
#
#  TheVirtualBrain-Scientific Package. This package holds all simulators, and 
# analysers necessary to run brain-simulations. You can use it stand alone or
# in conjunction with TheVirtualBrain-Framework Package. See content of the
# documentation-folder for more details. See also http://www.thevirtualbrain.org
#
# (c) 2012-2017, Baycrest Centre for Geriatric Care ("Baycrest") and others
#
# This program is free software: you can redistribute it and/or modify it under the
# terms of the GNU General Public License as published by the Free Software Foundation,
# either version 3 of the License, or (at your option) any later version.
# This program is distributed in the hope that it will be useful, but WITHOUT ANY
# WARRANTY; without even the implied warranty of MERCHANTABILITY or FITNESS FOR A
# PARTICULAR PURPOSE.  See the GNU General Public License for more details.
# You should have received a copy of the GNU General Public License along with this
# program.  If not, see <http://www.gnu.org/licenses/>.
#
#
#   CITATION:
# When using The Virtual Brain for scientific publications, please cite it as follows:
#
#   Paula Sanz Leon, Stuart A. Knock, M. Marmaduke Woodman, Lia Domide,
#   Jochen Mersmann, Anthony R. McIntosh, Viktor Jirsa (2013)
#       The Virtual Brain: a simulator of primate brain network dynamics.
#   Frontiers in Neuroinformatics (7:10. doi: 10.3389/fninf.2013.00010)
#
#

"""
An interactive phase-plane plot generated from a Model object of TVB.

Optionally an Integrator object from TVB can be specified, this will be used to
generate sample trajectories -- not the phase-plane. This is mainly interesting
for visualising the effect of noise on a trajectory.

Demo::

    from tvb.simulator.plot.phase_plane_interactive import PhasePlaneInteractive
    ppi_fig = PhasePlaneInteractive()
    ppi_fig.show()


Example spcifying a Model and stochastic sample trajectories::

    import tvb.simulator.models
    from tvb.simulator.plot.phase_plane_interactive import PhasePlaneInteractive
    MODEL = tvb.simulator.models.JansenRit()
    import tvb.simulator.integrators
    INTEGRATOR = tvb.simulator.integrators.HeunStochastic(dt=2**-5)
    ppi_fig = PhasePlaneInteractive(model=MODEL, integrator=INTEGRATOR)
    ppi_fig.show()


.. moduleauthor:: Stuart A. Knock <Stuart@tvb.invalid>

"""
#TODO: Add more LOG statements.
#TODO: Add connectivity term to parameters...
#TODO: Memory grows with usage, may be just a lazy garbage collector but, should
#      check for leaks or look into "forcing" cleanup...

import numpy
# import matplotlib; matplotlib.use('TkAgg')
import pylab
import matplotlib.widgets as widgets
import plotly
import plotly.tools as tls

from tvb.simulator.common import get_logger
LOG = get_logger(__name__)

import tvb.simulator.models as models_module
import tvb.simulator.integrators as integrators_module

import tvb.basic.traits.core as core

# Define a colour theme... see: matplotlib.colors.cnames.keys()
BACKGROUNDCOLOUR = "lightgray"
EDGECOLOUR = "white"
AXCOLOUR = "white"
BUTTONCOLOUR = "red"
HOVERCOLOUR = "darkred"

#Set the resolution of the phase-plane and sample trajectories. 
NUMBEROFGRIDPOINTS = 42
TRAJ_STEPS = 4096

import colorsys
def get_color(num_colours):
    for hue in range(num_colours):
        hue = 1.0 * hue / num_colours
        col = [int(x) for x in colorsys.hsv_to_rgb(hue, 1.0, 230)]
        yield "#{0:02x}{1:02x}{2:02x}".format(*col)



class PhasePlaneInteractive(core.Type):
    """
    The GUI for the interactive phase-plane viewer provides sliders for setting:
        - The value of all parameters of the Model.
        - The extent of the axes.
        - A fixed value for the state-variables which aren't currently selected.
        - The noise strength, if a stocahstic integrator is specified.

    and radio buttons for selecting:
        - Which state-variables to show on each axis.
        - Which mode to show, if the Model has them.

    Clicking on the phase-plane will generate a sample trajectory, originating
    from where you clicked.

    """

    model = models_module.Model(
        label="Model", default = models_module.Generic2dOscillator,
        doc = """An instance of the local dynamic model to be investigated with
        PhasePlaneInteractive.""")

    integrator = integrators_module.Integrator(
        label = "Integrator",
        default = integrators_module.RungeKutta4thOrderDeterministic,
        doc = """The integration scheme used to for generating sample
        trajectories on the phase-plane. NOTE: This is not used for generating
        the phase-plane itself, ie the vector field and nulclines.""")

    def __init__(self, **kwargs):
        """
        Initialise based on provided keywords or their traited defaults. Also,
        initialise the place-holder attributes that aren't filled until the
        show() method is called.
        """
        super(PhasePlaneInteractive, self).__init__(**kwargs) 
        LOG.debug(str(kwargs))

        # figure
        self.ipp_fig = None

        # plotly figure
        # self.plotly_fig = None

        # phase-plane
        self.pp_ax = None
        self.X = None
        self.Y = None
        self.U = None
        self.V = None
        self.UVmag = None
        self.nullcline_x = None
        self.nullcline_y = None
        self.pp_quivers = None

        # Current state
        self.svx = None
        self.svy = None
        self.default_sv = None
        self.no_coupling = None
        self.mode = None
        self.parameters = None

        # Selectors
        self.state_variable_x = None
        self.state_variable_y = None
        self.mode_selector = None
        self.add_integrator_selector = None

        # Sliders
        self.param_sliders = None
        self.axes_range_sliders = None
        self.sv_sliders = None
        self.noise_slider = None

        # Reset buttons
        self.reset_param_button = None
        self.reset_sv_button = None
        self.reset_axes_button = None
        self.reset_noise_button = None
        self.reset_seed_button = None

    def show(self):
        """ Generate the interactive phase-plane figure. """
        model_name = self.model.__class__.__name__
        msg = "Generating an interactive phase-plane viewer for %s"
        LOG.info(msg % model_name)

        # Make sure the model is fully configured...
        self.model.configure()

        # Setup the inital(current) state
        self.svx = self.model.state_variables[0] #x-axis: 1st state variable
        self.svy = self.model.state_variables[1] #y-axis: 2nd state variable
        self.mode = 0
        self.set_parameters()
        self.set_state_vector()

        # Make the figure:
        self.create_figure()

        # Selectors
        self.add_state_variable_selector()
        self.add_mode_selector()

        # Sliders
        self.add_axes_range_sliders()
        self.add_state_variable_sliders()
        self.add_param_sliders()
        if isinstance(self.integrator, integrators_module.IntegratorStochastic): 
            if self.integrator.noise.ntau > 0.0:
                self.integrator.noise.configure_coloured(self.integrator.dt,
                                                         (1, self.model.nvar, 1,
                                                          self.model.number_of_modes))
            else:
                self.integrator.noise.configure_white(self.integrator.dt,
                                                      (1, self.model.nvar, 1,
                                                       self.model.number_of_modes))

            self.add_noise_slider()
            self.add_reset_noise_button()
            self.add_reset_seed_button()

        # Reset buttons
        self.add_reset_param_button()
        self.add_reset_sv_button()
        self.add_reset_axes_button()

        # Calculate the phase plane
        self.set_mesh_grid()
        self.calc_phase_plane()

        # Plot phase plane
        self.plot_phase_plane()

        # add mouse handler for trajectory clicking
        self.ipp_fig.canvas.mpl_connect('button_press_event', 
                                        self.click_trajectory)
        # import pdb; pdb.set_trace()
        pylab.show()
    ##------------------------------------------------------------------------##
    ##----------------- Functions for building the figure --------------------##
    ##------------------------------------------------------------------------##
    def create_figure(self):
        """ Create the figure and phase-plane axes. """
        #Figure and main phase-plane axes
        model_name = self.model.__class__.__name__
        integrator_name = self.integrator.__class__.__name__
        figsize = 10, 5
        try:
            figure_window_title = "Interactive phase-plane: " + model_name
            figure_window_title += "   --   %s" % integrator_name
            self.ipp_fig = pylab.figure(num = figure_window_title,
                                        figsize = figsize,
                                        facecolor = BACKGROUNDCOLOUR, 
                                        edgecolor = EDGECOLOUR)

            # plotly figure
            #plotly_fig = tls.mpl_to_plotly(self.ipp_fig)

        except ValueError:
            LOG.info("My life would be easier if you'd update your PyLab...")
            self.ipp_fig = pylab.figure(num = 42, figsize = figsize,
                                        facecolor = BACKGROUNDCOLOUR, 
                                        edgecolor = EDGECOLOUR)

            # plotly figure
            #plotly_fig = tls.mpl_to_plotly(self.ipp_fig)

        self.pp_ax = self.ipp_fig.add_axes([0.265, 0.2, 0.5, 0.75])

        self.pp_splt = self.ipp_fig.add_subplot(212)
        self.ipp_fig.subplots_adjust(left=0.265, bottom=0.02, right=0.765, 
                                     top=0.3, wspace=0.1, hspace=None)
        self.pp_splt.set_color_cycle(get_color(self.model.nvar))
        self.pp_splt.plot(numpy.arange(TRAJ_STEPS+1) * self.integrator.dt,
                          numpy.zeros((TRAJ_STEPS+1, self.model.nvar)))
        if hasattr(self.pp_splt, 'autoscale'):
            self.pp_splt.autoscale(enable=True, axis='y', tight=True)
        self.pp_splt.legend(self.model.state_variables)
        # plotly.offline.iplot(plotly_fig)

    def add_state_variable_selector(self):

        """
        Generate radio selector buttons to set which state variable is displayed
        on the x and y axis of the phase-plane plot.
        """
        svx_ind = self.model.state_variables.index(self.svx)
        svy_ind = self.model.state_variables.index(self.svy)

        # State variable for the x axis
        pos_shp = [0.07, 0.05, 0.065, 0.12+0.006*self.model.nvar]
        rax = self.ipp_fig.add_axes(pos_shp, facecolor=AXCOLOUR, title="x-axis")
        self.state_variable_x = widgets.RadioButtons(rax, 
                                             tuple(self.model.state_variables), 
                                             active=svx_ind)
        self.state_variable_x.on_clicked(self.update_svx)
        LOG.info("X-axis Radio button selected.")

        #State variable for the y axis
        pos_shp = [0.14, 0.05, 0.065, 0.12+0.006*self.model.nvar]
        rax = self.ipp_fig.add_axes(pos_shp, facecolor=AXCOLOUR, title="y-axis")
        self.state_variable_y = widgets.RadioButtons(rax, 
                                             tuple(self.model.state_variables), 
                                             active=svy_ind)
        self.state_variable_y.on_clicked(self.update_svy)
        LOG.info("Y-axis Radio button selected.")

    def add_integrator_selector(self):
        """
        Add a radio button to the figure for selecting which integrator
        should be displayed.
        """
<<<<<<< HEAD
        pos = ''
        rax = self.ipp_fig.add_axes(pos, facecolor=AXCOLOUR, title="Integrators")
        self.mode_selector = widgets.RadioButtons(rax, 'HeunDeterminstic', active=1)
        self.mode_selector = widgets.RadioButtons(rax, 'HeunStocharastic', active=0)
        self.mode_selector = widgets.RadioButtons(rax, 'EulerDeterminstic', active=0)
        self.mode_selector = widgets.RadioButtons(rax, 'EulerStocharastic', active=0)
        LOG.info("Integrator Radio Button Selected.")
=======
        pos_shp = [0.02, 0.07, 0.04, 0.1+0.002*self.model.number_of_modes]
        rax = self.ipp_fig.add_axes(pos_shp, facecolor=AXCOLOUR, title="Mode")
        mode_tuple = tuple(range(self.model.number_of_modes))
        self.mode_selector = widgets.RadioButtons(rax, mode_tuple, active=0)
        self.mode_selector.on_clicked(self.update_mode)

>>>>>>> 6cc4acfc

    def add_axes_range_sliders(self):
        """
        Add sliders to the figure to allow the phase-planes axes to be set.
        """
        self.axes_range_sliders = dict()

        default_range_x = (self.model.state_variable_range[self.svx][1] -
                           self.model.state_variable_range[self.svx][0]) 
        default_range_y = (self.model.state_variable_range[self.svy][1] -
                           self.model.state_variable_range[self.svy][0])
        min_val_x = self.model.state_variable_range[self.svx][0] - 4.0 * default_range_x
        max_val_x = self.model.state_variable_range[self.svx][1] + 4.0 * default_range_x
        min_val_y = self.model.state_variable_range[self.svy][0] - 4.0 * default_range_y
        max_val_y = self.model.state_variable_range[self.svy][1] + 4.0 * default_range_y

        sax = self.ipp_fig.add_axes([0.04, 0.835, 0.125, 0.025],
                                    facecolor=AXCOLOUR)
        sl_x_min = widgets.Slider(sax, "xlo", min_val_x, max_val_x,
                          valinit=self.model.state_variable_range[self.svx][0])
        sl_x_min.on_changed(self.update_range)

        sax = self.ipp_fig.add_axes([0.04, 0.8, 0.125, 0.025], facecolor=AXCOLOUR)
        sl_x_max = widgets.Slider(sax, "xhi", min_val_x, max_val_x, 
                          valinit=self.model.state_variable_range[self.svx][1])
        sl_x_max.on_changed(self.update_range)

        sax = self.ipp_fig.add_axes([0.04, 0.765, 0.125, 0.025], 
                                    facecolor=AXCOLOUR)
        sl_y_min = widgets.Slider(sax, "ylo", min_val_y, max_val_y, 
                          valinit=self.model.state_variable_range[self.svy][0])
        sl_y_min.on_changed(self.update_range)

        sax =self.ipp_fig.add_axes([0.04, 0.73, 0.125, 0.025], facecolor=AXCOLOUR)
        sl_y_max = widgets.Slider(sax, "yhi", min_val_y, max_val_y, 
                          valinit=self.model.state_variable_range[self.svy][1])
        sl_y_max.on_changed(self.update_range)

        self.axes_range_sliders["sl_x_min"] = sl_x_min
        self.axes_range_sliders["sl_x_max"] = sl_x_max
        self.axes_range_sliders["sl_y_min"] = sl_y_min
        self.axes_range_sliders["sl_y_max"] = sl_y_max

    def add_state_variable_sliders(self):
        """
        Add sliders to the figure to allow default values for the models state
        variable to be set.
        """
        msv_range = self.model.state_variable_range
        offset = 0.0
        self.sv_sliders = dict()
        for sv in range(self.model.nvar):
            offset += 0.035
            pos_shp = [0.04, 0.6 - offset, 0.125, 0.025]
            sax = self.ipp_fig.add_axes(pos_shp, facecolor=AXCOLOUR)
            sv_str = self.model.state_variables[sv]
            self.sv_sliders[sv_str] = widgets.Slider(sax, sv_str,
                                             msv_range[sv_str][0],
                                             msv_range[sv_str][1],
                                             valinit = self.default_sv[sv,0,0])
            self.sv_sliders[sv_str].on_changed(self.update_state_variables)

    # Traited paramaters as sliders
    def add_param_sliders(self):
        """
        Add sliders to the figure to allow the models parameters to be set.
        """
        offset = 0.0
        self.param_sliders = dict()
        #import pdb; pdb.set_trace()
        for param, default_param in self.parameters.items():
            offset += 0.035
            sax = self.ipp_fig.add_axes([0.825, 0.865 - offset, 0.125, 0.025], 
                                         facecolor=AXCOLOUR)
            default_param = default_param[0]
            param_range = self.model.trait[param].trait.inits.kwd.get('range', None)
            if param_range:
                self.param_sliders[param] = widgets.Slider(sax, param,
                                                   param_range.lo, 
                                                   param_range.hi,
                                                   valinit=default_param)
            else:
                self.param_sliders[param] = widgets.Slider(sax, param, -1.0, 1.0, 
                                                   valinit=default_param)

            self.param_sliders[param].on_changed(self.update_parameters)

    def add_noise_slider(self):
        """
        Add a slider to the figure to allow the integrators noise strength to
        be set.
        """
        pos_shp = [0.825, 0.1, 0.125, 0.025]
        sax = self.ipp_fig.add_axes(pos_shp, facecolor=AXCOLOUR)

        self.noise_slider = widgets.Slider(sax, "Noise", -9.0, 1.0,
                                   valinit = self.integrator.noise.nsig)
        self.noise_slider.on_changed(self.update_noise)

    def add_reset_param_button(self):
        """
        Add a button to the figure for resetting the model parameter values to
        their original values.
        """

        # parameters
        def reset_parameters(event):
            for param_slider in self.param_sliders:
                self.param_sliders[param_slider].reset()

        #rax = self.ipp_fig.add_axes(pos_shp, facecolor=AXCOLOUR, title="X-AXIS")
        bax = self.ipp_fig.add_axes([0.825, 0.865, 0.125, 0.04], title="Model Parameters")
        self.reset_param_button = widgets.Button(bax, 'Reset',
                                                 color=BUTTONCOLOUR,
                                                 hovercolor=HOVERCOLOUR)
        self.reset_param_button.on_clicked(reset_parameters)

    def add_reset_sv_button(self):
        """
        Add a button to the figure for reseting the model state variables to
        their default values.
        """
        bax = self.ipp_fig.add_axes([0.04, 0.60, 0.125, 0.04], title="State Variables")
        self.reset_sv_button = widgets.Button(bax, 'Reset',
                                      color=BUTTONCOLOUR, 
                                      hovercolor=HOVERCOLOUR)
        def reset_state_variables(event):
            for svsl in self.sv_sliders.itervalues():
                svsl.reset()

        self.reset_sv_button.on_clicked(reset_state_variables)
        LOG.info("State Variables values reset to default!")

    def add_reset_noise_button(self):
        """
        Add a button to the figure for resetting the noise to its default value.
        """

        bax = self.ipp_fig.add_axes([0.825, 0.135, 0.125, 0.04], title="Noise Strength")
        self.reset_noise_button = widgets.Button(bax, 'Reset',
                                         color=BUTTONCOLOUR, 
                                         hovercolor=HOVERCOLOUR)
        def reset_noise(event):
            self.noise_slider.reset()

        self.reset_noise_button.on_clicked(reset_noise)
        LOG.info("Noise values reset to default!")

    def add_reset_seed_button(self):
        """
        Add a button to the figure for resetting the random number generator to
        its intial state. For reproducible noise...
        """

        bax = self.ipp_fig.add_axes([0.825, 0.05, 0.125, 0.04])
        self.reset_seed_button = widgets.Button(bax, 'Reset Ran. Num.',
                                        color=BUTTONCOLOUR, 
                                        hovercolor=HOVERCOLOUR)
        def reset_seed(event):
            self.integrator.noise.trait["random_stream"].reset()

        self.reset_seed_button.on_clicked(reset_seed)

    def add_reset_axes_button(self):
        """
        Add a button to the figure for resetting the phase-plane axes to their
        default ranges.
        """
        #axes
        bax = self.ipp_fig.add_axes([0.04, 0.87, 0.125, 0.04], title="Axes")
        self.reset_axes_button = widgets.Button(bax, 'Reset',
                                        color=BUTTONCOLOUR,
                                        hovercolor=HOVERCOLOUR)
        def reset_ranges(event):
            self.axes_range_sliders["sl_x_min"].reset()
            self.axes_range_sliders["sl_x_max"].reset()
            self.axes_range_sliders["sl_y_min"].reset()
            self.axes_range_sliders["sl_y_max"].reset()

        self.reset_axes_button.on_clicked(reset_ranges)
        LOG.info("Phase-plane Axes values reset to default!")

    ##------------------------------------------------------------------------##
    ##------------------- Functions for updating the figure ------------------##
    ##------------------------------------------------------------------------##

    #NOTE: All the ax.set_xlim, poly.xy, etc, garbage below is fragile. It works 
    #      at the moment, but there are currently bugs in Slider and the hackery
    #      below takes these into account... If the bugs are fixed/changed then
    #      this could break. As an example, the Slider doc says poly is a
    #      Rectangle, but it's actually a Polygon. The Slider set_val method 
    #      assumes a Rectangle even though this is not the case, so the array 
    #      Slider.poly.xy is corrupted by that method. The corruption isn't 
    #      visible in the plot, which is probably why it hasn't been fixed...

    def update_xrange_sliders(self):
        """
        A hacky update of the x-axis range sliders that is called when the
        state-variable selected for the x-axis is changed.
        """
        default_range_x = (self.model.state_variable_range[self.svx][1] -
                           self.model.state_variable_range[self.svx][0])
        min_val_x = self.model.state_variable_range[self.svx][0] - 4.0 * default_range_x
        max_val_x = self.model.state_variable_range[self.svx][1] + 4.0 * default_range_x
        self.axes_range_sliders["sl_x_min"].valinit = self.model.state_variable_range[self.svx][0]
        self.axes_range_sliders["sl_x_min"].valmin = min_val_x
        self.axes_range_sliders["sl_x_min"].valmax = max_val_x
        self.axes_range_sliders["sl_x_min"].ax.set_xlim(min_val_x, max_val_x)
        self.axes_range_sliders["sl_x_min"].poly.axes.set_xlim(min_val_x, max_val_x)
        self.axes_range_sliders["sl_x_min"].poly.xy[[0,1],0] = min_val_x
        self.axes_range_sliders["sl_x_min"].vline.set_data(([self.axes_range_sliders["sl_x_min"].valinit, self.axes_range_sliders["sl_x_min"].valinit], [0, 1]))
        self.axes_range_sliders["sl_x_max"].valinit = self.model.state_variable_range[self.svx][1]
        self.axes_range_sliders["sl_x_max"].valmin = min_val_x
        self.axes_range_sliders["sl_x_max"].valmax = max_val_x
        self.axes_range_sliders["sl_x_max"].ax.set_xlim(min_val_x, max_val_x)
        self.axes_range_sliders["sl_x_max"].poly.axes.set_xlim(min_val_x, max_val_x)
        self.axes_range_sliders["sl_x_max"].poly.xy[[0,1],0] = min_val_x
        self.axes_range_sliders["sl_x_max"].vline.set_data(([self.axes_range_sliders["sl_x_max"].valinit, self.axes_range_sliders["sl_x_max"].valinit], [0, 1]))
        self.axes_range_sliders["sl_x_min"].reset()
        self.axes_range_sliders["sl_x_max"].reset()


    def update_yrange_sliders(self):
        """
        A hacky update of the y-axis range sliders that is called when the
        state-variable selected for the y-axis is changed.
        """
        #svy_ind = self.model.state_variables.index(self.svy)
        default_range_y = (self.model.state_variable_range[self.svy][1] -
                           self.model.state_variable_range[self.svy][0])
        min_val_y = self.model.state_variable_range[self.svy][0] - 4.0 * default_range_y
        max_val_y = self.model.state_variable_range[self.svy][1] + 4.0 * default_range_y
        self.axes_range_sliders["sl_y_min"].valinit = self.model.state_variable_range[self.svy][0]
        self.axes_range_sliders["sl_y_min"].valmin = min_val_y
        self.axes_range_sliders["sl_y_min"].valmax = max_val_y
        self.axes_range_sliders["sl_y_min"].ax.set_xlim(min_val_y, max_val_y)
        self.axes_range_sliders["sl_y_min"].poly.axes.set_xlim(min_val_y, max_val_y)
        self.axes_range_sliders["sl_y_min"].poly.xy[[0,1],0] = min_val_y
        self.axes_range_sliders["sl_y_min"].vline.set_data(([self.axes_range_sliders["sl_y_min"].valinit, self.axes_range_sliders["sl_y_min"].valinit], [0, 1]))
        self.axes_range_sliders["sl_y_max"].valinit = self.model.state_variable_range[self.svy][1]
        self.axes_range_sliders["sl_y_max"].valmin = min_val_y
        self.axes_range_sliders["sl_y_max"].valmax = max_val_y
        self.axes_range_sliders["sl_y_max"].ax.set_xlim(min_val_y, max_val_y)
        self.axes_range_sliders["sl_y_max"].poly.axes.set_xlim(min_val_y, max_val_y)
        self.axes_range_sliders["sl_y_max"].poly.xy[[0,1],0] = min_val_y
        self.axes_range_sliders["sl_y_max"].vline.set_data(([self.axes_range_sliders["sl_y_max"].valinit, self.axes_range_sliders["sl_y_max"].valinit], [0, 1]))
        self.axes_range_sliders["sl_y_min"].reset()
        self.axes_range_sliders["sl_y_max"].reset()


    def update_svx(self, label):
        """ 
        Update state variable used for x-axis based on radio buttton selection.
        """
        self.svx = label
        self.update_xrange_sliders()
        self.set_mesh_grid()
        self.calc_phase_plane()
        self.update_phase_plane()


    def update_svy(self, label):
        """ 
        Update state variable used for y-axis based on radio buttton selection.
        """
        self.svy = label
        self.update_yrange_sliders()
        self.set_mesh_grid()
        self.calc_phase_plane()
        self.update_phase_plane()


    def update_mode(self, label):
        """ Update the visualised mode based on radio button selection. """
        self.mode = label
        self.update_phase_plane()


    def update_parameters(self, val):
        """
        Update model parameters based on the current parameter slider values.

        NOTE: Haven't figured out how to update independantly, so just update
            everything.
        """
        #TODO: Grab caller and use val directly, ie independent parameter update.
        #import pdb; pdb.set_trace()
        for param in self.param_sliders:
            setattr(self.model, param, numpy.array([self.param_sliders[param].val]))

        self.model.update_derived_parameters()
        self.calc_phase_plane()
        self.update_phase_plane()


    def update_noise(self, nsig):
        """ Update integrator noise based on the noise slider value. """
        self.integrator.noise.nsig = numpy.array([10**nsig,])


    def update_range(self, val):
        """
        Update the axes ranges based on the current axes slider values.

        NOTE: Haven't figured out how to update independantly, so just update
            everything.

        """
        #TODO: Grab caller and use val directly, ie independent range update.
        self.axes_range_sliders["sl_x_min"].ax.set_axis_bgcolor(AXCOLOUR)
        self.axes_range_sliders["sl_x_max"].ax.set_axis_bgcolor(AXCOLOUR)
        self.axes_range_sliders["sl_y_min"].ax.set_axis_bgcolor(AXCOLOUR)
        self.axes_range_sliders["sl_y_max"].ax.set_axis_bgcolor(AXCOLOUR)

        if (self.axes_range_sliders["sl_x_min"].val >= 
            self.axes_range_sliders["sl_x_max"].val):
            LOG.error("X-axis min must be less than max...")
            self.axes_range_sliders["sl_x_min"].ax.set_axis_bgcolor("Red")
            self.axes_range_sliders["sl_x_max"].ax.set_axis_bgcolor("Red")
            return
        if (self.axes_range_sliders["sl_y_min"].val >= 
            self.axes_range_sliders["sl_y_max"].val):
            LOG.error("Y-axis min must be less than max...")
            self.axes_range_sliders["sl_y_min"].ax.set_axis_bgcolor("Red")
            self.axes_range_sliders["sl_y_max"].ax.set_axis_bgcolor("Red")
            return

        msv_range = self.model.state_variable_range
        msv_range[self.svx][0] = self.axes_range_sliders["sl_x_min"].val
        msv_range[self.svx][1] = self.axes_range_sliders["sl_x_max"].val
        msv_range[self.svy][0] = self.axes_range_sliders["sl_y_min"].val
        msv_range[self.svy][1] = self.axes_range_sliders["sl_y_max"].val
        self.set_mesh_grid()
        self.calc_phase_plane()
        self.update_phase_plane()


    def update_phase_plane(self):
        """ Clear the axes and redraw the phase-plane. """
        self.pp_ax.clear()
        self.pp_splt.clear()
        self.pp_splt.set_color_cycle(get_color(self.model.nvar))
        self.pp_splt.plot(numpy.arange(TRAJ_STEPS+1) * self.integrator.dt,
                          numpy.zeros((TRAJ_STEPS+1, self.model.nvar)))
        if hasattr(self.pp_splt, 'autoscale'):
            self.pp_splt.autoscale(enable=True, axis='y', tight=True)
        self.pp_splt.legend(self.model.state_variables)
        self.plot_phase_plane()


    def update_state_variables(self, val):
        """
        Update the default state-variable values, used for non-visualised state 
        variables, based of the current slider values.
        """
        for sv in self.sv_sliders:
            k = self.model.state_variables.index(sv)
            self.default_sv[k] = self.sv_sliders[sv].val

        self.calc_phase_plane()
        self.update_phase_plane()


    def set_parameters(self):
        """
        Hopefully a temporary hack, new traits should take care of this, ie 
        provide simple access to this info... 
        """
        self.parameters = {}
        #import pdb; pdb.set_trace()
        for key in self.model.trait.keys():
            attr = getattr(self.model, key)
            if (isinstance(attr, numpy.ndarray) and (attr.size == 1) and 
                attr.dtype.type in (numpy.float, numpy.float64)):
                self.parameters[key] = attr


    def set_mesh_grid(self):
        """
        Generate the phase-plane gridding based on currently selected 
        state-variables and their range values.
        """
        xlo = self.model.state_variable_range[self.svx][0]
        xhi = self.model.state_variable_range[self.svx][1]
        ylo = self.model.state_variable_range[self.svy][0]
        yhi = self.model.state_variable_range[self.svy][1]

        self.X = numpy.mgrid[xlo:xhi:(NUMBEROFGRIDPOINTS*1j)]
        self.Y = numpy.mgrid[ylo:yhi:(NUMBEROFGRIDPOINTS*1j)]


    def set_state_vector(self):
        """
        Set up a vector containing the default state-variable values and create
        a filler(all zeros) for the coupling arg of the Model's dfun method.
        This method is called once at initialisation (show()).
        """
        #import pdb; pdb.set_trace()
        sv_mean = numpy.array([self.model.state_variable_range[key].mean() for key in self.model.state_variables])
        sv_mean = sv_mean.reshape((self.model.nvar, 1, 1))
        self.default_sv = sv_mean.repeat(self.model.number_of_modes, axis=2)
        self.no_coupling = numpy.zeros((self.model.nvar, 1, 
                                        self.model.number_of_modes))


    def calc_phase_plane(self):
        """ Calculate the vector field. """
        svx_ind = self.model.state_variables.index(self.svx)
        svy_ind = self.model.state_variables.index(self.svy)

        #Calculate the vector field discretely sampled at a grid of points
        grid_point = self.default_sv.copy()
        self.U = numpy.zeros((NUMBEROFGRIDPOINTS, NUMBEROFGRIDPOINTS,
                              self.model.number_of_modes))
        self.V = numpy.zeros((NUMBEROFGRIDPOINTS, NUMBEROFGRIDPOINTS,
                              self.model.number_of_modes))
        for ii in range(NUMBEROFGRIDPOINTS):
            grid_point[svy_ind] = self.Y[ii]
            for jj in range(NUMBEROFGRIDPOINTS):
                #import pdb; pdb.set_trace()
                grid_point[svx_ind] = self.X[jj]

                d = self.model.dfun(grid_point, self.no_coupling)

                for kk in range(self.model.number_of_modes):
                    self.U[ii, jj, kk] = d[svx_ind, 0, kk]
                    self.V[ii, jj, kk] = d[svy_ind, 0, kk]

        #Colours for the vector field quivers
        #self.UVmag = numpy.sqrt(self.U**2 + self.V**2)

        #import pdb; pdb.set_trace()
        if numpy.isnan(self.U).any() or numpy.isnan(self.V).any():
            LOG.error("NaN")


    def plot_phase_plane(self):
        """ Plot the vector field and its nullclines. """
        # Set title and axis labels
        model_name = self.model.__class__.__name__
        self.pp_ax.set(title = model_name + " Mode " + str(self.mode))
        #self.pp_ax.set(xlabel = "State Variable " + self.svx)
        #self.pp_ax.set(ylabel = "State Variable " + self.svy)

        #import pdb; pdb.set_trace()
        #Plot a discrete representation of the vector field
        if numpy.all(self.U[:, :, self.mode] + self.V[:, :, self.mode]== 0):
            self.pp_ax.set(title = model_name + " Mode " + str(self.mode) + ": NO MOTION IN THIS PLANE")
            X, Y = numpy.meshgrid(self.X, self.Y)
            self.pp_quivers = self.pp_ax.scatter(X, Y, s=8, marker=".", c="k")
        else:
            self.pp_quivers = self.pp_ax.quiver(self.X, self.Y, 
                                                self.U[:, :, self.mode],
                                                self.V[:, :, self.mode],
                                                #self.UVmag[:, :, self.mode],
                                                width=0.001, headwidth=8)

        #Plot the nullclines
        self.nullcline_x = self.pp_ax.contour(self.X, self.Y, 
                                              self.U[:, :, self.mode],
                                              [0], colors="r")
        self.nullcline_y = self.pp_ax.contour(self.X, self.Y, 
                                              self.V[:, :, self.mode],
                                              [0], colors="g")
        pylab.draw()

    def plot_trajectory(self, x, y):
        """
        Plot a sample trajectory, starting at the position x,y in the
        phase-plane. This method is called as a result of a mouse click on the 
        phase-plane.
        """
        svx_ind = self.model.state_variables.index(self.svx)
        svy_ind = self.model.state_variables.index(self.svy)

        #Calculate an example trajectory
        state = self.default_sv.copy()
        self.integrator.clamped_state_variable_indices = numpy.setdiff1d(
            numpy.r_[:len(self.model.state_variables)], numpy.r_[svx_ind, svy_ind])
        self.integrator.clamped_state_variable_values = self.default_sv[self.integrator.clamped_state_variable_indices]
        state[svx_ind] = x
        state[svy_ind] = y
        scheme = self.integrator.scheme
        traj = numpy.zeros((TRAJ_STEPS+1, self.model.nvar, 1,
                            self.model.number_of_modes))
        traj[0, :] = state
        for step in range(TRAJ_STEPS):
            #import pdb; pdb.set_trace()
            state = scheme(state, self.model.dfun, self.no_coupling, 0.0, 0.0)
            traj[step+1, :] = state

        self.pp_ax.scatter(x, y, s=42, c='g', marker='o', edgecolor=None)
        self.pp_ax.plot(traj[:, svx_ind, 0, self.mode],
                        traj[:, svy_ind, 0, self.mode])

        #Plot the selected state variable trajectories as a function of time
        self.pp_splt.plot(numpy.arange(TRAJ_STEPS+1) * self.integrator.dt,
                          traj[:, :, 0, self.mode])

        pylab.draw()

    def click_trajectory(self, event):
        """
        This method captures mouse clicks on the phase-plane and then uses the 
        plot_trajectory() method to generate a sample trajectory.
        """
        if event.inaxes is self.pp_ax:
            x, y = event.xdata, event.ydata
            LOG.info('trajectory starting at (%f, %f)', x, y)
            self.plot_trajectory(x, y)


def _list_of_models():
    base = models_module.Model
    for key in dir(models_module):
        attr = getattr(models_module, key)
        if isinstance(attr, type) and issubclass(attr, base):
            if attr is base:
                continue
            first_para = attr.__doc__.replace('\n', ' ').replace('\t', ' ')[:100] + ' ...'
            yield attr.__name__, attr._ui_name

if __name__ == "__main__":

    import sys

    try:
        Model = getattr(models_module, sys.argv[1])
    except Exception:
        print("""
usage: python -m tvb.simulator.plot.phase_plane_interactive name_of_model

where name_of_model is one of

%s
        """ % (
            '\n'.join(map('{0[0]:>25} - {0[1]}'.format, _list_of_models()))
        ))
        sys.exit(1)

    ppi_fig = PhasePlaneInteractive(model=Model())
    ppi_fig.show()<|MERGE_RESOLUTION|>--- conflicted
+++ resolved
@@ -310,7 +310,6 @@
         Add a radio button to the figure for selecting which integrator
         should be displayed.
         """
-<<<<<<< HEAD
         pos = ''
         rax = self.ipp_fig.add_axes(pos, facecolor=AXCOLOUR, title="Integrators")
         self.mode_selector = widgets.RadioButtons(rax, 'HeunDeterminstic', active=1)
@@ -318,14 +317,12 @@
         self.mode_selector = widgets.RadioButtons(rax, 'EulerDeterminstic', active=0)
         self.mode_selector = widgets.RadioButtons(rax, 'EulerStocharastic', active=0)
         LOG.info("Integrator Radio Button Selected.")
-=======
         pos_shp = [0.02, 0.07, 0.04, 0.1+0.002*self.model.number_of_modes]
         rax = self.ipp_fig.add_axes(pos_shp, facecolor=AXCOLOUR, title="Mode")
         mode_tuple = tuple(range(self.model.number_of_modes))
         self.mode_selector = widgets.RadioButtons(rax, mode_tuple, active=0)
         self.mode_selector.on_clicked(self.update_mode)
 
->>>>>>> 6cc4acfc
 
     def add_axes_range_sliders(self):
         """
