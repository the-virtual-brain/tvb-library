--- conflicted
+++ resolved
@@ -284,29 +284,17 @@
 
         #State variable for the x axis
         pos_shp = [0.07, 0.05, 0.065, 0.12+0.006*self.model.nvar]
-<<<<<<< HEAD
-        rax = self.ipp_fig.add_axes(pos_shp, axisbg=AXCOLOUR, title="x-axis")
-        self.state_variable_x = widgets.RadioButtons(rax,
-                                             tuple(self.model.state_variables),
-=======
         rax = self.ipp_fig.add_axes(pos_shp, facecolor=AXCOLOUR, title="x-axis")
         self.state_variable_x = widgets.RadioButtons(rax, 
                                              tuple(self.model.state_variables), 
->>>>>>> 9a83c727
                                              active=svx_ind)
         self.state_variable_x.on_clicked(self.update_svx)
 
         #State variable for the y axis
         pos_shp = [0.14, 0.05, 0.065, 0.12+0.006*self.model.nvar]
-<<<<<<< HEAD
-        rax = self.ipp_fig.add_axes(pos_shp, axisbg=AXCOLOUR, title="y-axis")
-        self.state_variable_y = widgets.RadioButtons(rax,
-                                             tuple(self.model.state_variables),
-=======
         rax = self.ipp_fig.add_axes(pos_shp, facecolor=AXCOLOUR, title="y-axis")
         self.state_variable_y = widgets.RadioButtons(rax, 
                                              tuple(self.model.state_variables), 
->>>>>>> 9a83c727
                                              active=svy_ind)
         self.state_variable_y.on_clicked(self.update_svy)
 
@@ -330,7 +318,7 @@
         self.axes_range_sliders = dict()
 
         default_range_x = (self.model.state_variable_range[self.svx][1] -
-                           self.model.state_variable_range[self.svx][0])
+                           self.model.state_variable_range[self.svx][0]) 
         default_range_y = (self.model.state_variable_range[self.svy][1] -
                            self.model.state_variable_range[self.svy][0])
         min_val_x = self.model.state_variable_range[self.svx][0] - 4.0 * default_range_x
@@ -344,21 +332,6 @@
                           valinit=self.model.state_variable_range[self.svx][0])
         sl_x_min.on_changed(self.update_range)
 
-<<<<<<< HEAD
-        sax = self.ipp_fig.add_axes([0.04, 0.8, 0.125, 0.025], axisbg=AXCOLOUR)
-        sl_x_max = widgets.Slider(sax, "xhi", min_val_x, max_val_x,
-                          valinit=self.model.state_variable_range[self.svx][1])
-        sl_x_max.on_changed(self.update_range)
-
-        sax = self.ipp_fig.add_axes([0.04, 0.765, 0.125, 0.025],
-                                    axisbg=AXCOLOUR)
-        sl_y_min = widgets.Slider(sax, "ylo", min_val_y, max_val_y,
-                          valinit=self.model.state_variable_range[self.svy][0])
-        sl_y_min.on_changed(self.update_range)
-
-        sax =self.ipp_fig.add_axes([0.04, 0.73, 0.125, 0.025], axisbg=AXCOLOUR)
-        sl_y_max = widgets.Slider(sax, "yhi", min_val_y, max_val_y,
-=======
         sax = self.ipp_fig.add_axes([0.04, 0.8, 0.125, 0.025], facecolor=AXCOLOUR)
         sl_x_max = widgets.Slider(sax, "xhi", min_val_x, max_val_x, 
                           valinit=self.model.state_variable_range[self.svx][1])
@@ -372,7 +345,6 @@
 
         sax =self.ipp_fig.add_axes([0.04, 0.73, 0.125, 0.025], facecolor=AXCOLOUR)
         sl_y_max = widgets.Slider(sax, "yhi", min_val_y, max_val_y, 
->>>>>>> 9a83c727
                           valinit=self.model.state_variable_range[self.svy][1])
         sl_y_max.on_changed(self.update_range)
 
@@ -420,7 +392,6 @@
             if param_range is None:
                 continue
             offset += 0.035
-<<<<<<< HEAD
             sax = self.ipp_fig.add_axes([0.825, 0.865 - offset, 0.125, 0.025],
                                         facecolor=AXCOLOUR)
             param_value = getattr(self.model, param_name)[0]
@@ -429,23 +400,6 @@
                                                                 param_range.hi,
                                                                 valinit=param_value)
             self.param_sliders[param_name].on_changed(self.update_parameters)
-=======
-            sax = self.ipp_fig.add_axes([0.825, 0.865 - offset, 0.125, 0.025], 
-                                         facecolor=AXCOLOUR)
-            default_param = default_param[0]
-            param_range = self.model.trait[param].trait.inits.kwd.get('range', None)
-            if param_range:
-                self.param_sliders[param] = widgets.Slider(sax, param,
-                                                   param_range.lo, 
-                                                   param_range.hi,
-                                                   valinit=default_param)
-            else:
-                self.param_sliders[param] = widgets.Slider(sax, param, -1.0, 1.0, 
-                                                   valinit=default_param)
-
-            self.param_sliders[param].on_changed(self.update_parameters)
-
->>>>>>> 9a83c727
 
     def add_noise_slider(self):
         """
