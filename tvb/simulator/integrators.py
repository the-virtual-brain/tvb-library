# -*- coding: utf-8 -*-
#
#
#  TheVirtualBrain-Scientific Package. This package holds all simulators, and 
# analysers necessary to run brain-simulations. You can use it stand alone or
# in conjunction with TheVirtualBrain-Framework Package. See content of the
# documentation-folder for more details. See also http://www.thevirtualbrain.org
#
# (c) 2012-2017, Baycrest Centre for Geriatric Care ("Baycrest") and others
#
# This program is free software: you can redistribute it and/or modify it under the
# terms of the GNU General Public License as published by the Free Software Foundation,
# either version 3 of the License, or (at your option) any later version.
# This program is distributed in the hope that it will be useful, but WITHOUT ANY
# WARRANTY; without even the implied warranty of MERCHANTABILITY or FITNESS FOR A
# PARTICULAR PURPOSE.  See the GNU General Public License for more details.
# You should have received a copy of the GNU General Public License along with this
# program.  If not, see <http://www.gnu.org/licenses/>.
#
#
#   CITATION:
# When using The Virtual Brain for scientific publications, please cite it as follows:
#
#   Paula Sanz Leon, Stuart A. Knock, M. Marmaduke Woodman, Lia Domide,
#   Jochen Mersmann, Anthony R. McIntosh, Viktor Jirsa (2013)
#       The Virtual Brain: a simulator of primate brain network dynamics.
#   Frontiers in Neuroinformatics (7:10. doi: 10.3389/fninf.2013.00010)
#
#

"""
Defines a set of integration methods for both deterministic and stochastic
differential equations.

Using an integration step size ``dt`` from the following list:
    [0.244140625, 0.1220703125, 0.06103515625, 0.048828125, 0.0244140625, 0.01220703125, 0.009765625, 0.006103515625, 0.0048828125]

will be consistent with Monitor periods corresponding to any of [4096, 2048, 1024, 512, 256, 128] Hz

# TODO: error analysis

.. moduleauthor:: Stuart A. Knock <Stuart@tvb.invalid>
.. moduleauthor:: Marmaduke Woodman <marmaduke.woodman@univ-amu.fr>
.. moduleauthor:: Noelia Montejo <Noelia@tvb.invalid>

"""
import abc
import functools
import scipy.integrate
from . import noise
from .common import get_logger, simple_gen_astr
from tvb.basic.neotraits.api import HasTraits, Attr, NArray, Float

LOG = get_logger(__name__)


class Integrator(HasTraits):
    """
    The Integrator class is a base class for the integration methods...

    .. [1] Kloeden and Platen, Springer 1995, *Numerical solution of stochastic
        differential equations.*

    .. [2] Riccardo Mannella, *Integration of Stochastic Differential Equations
        on a Computer*, Int J. of Modern Physics C 13(9): 1177--1194, 2002.

    .. [3] R. Mannella and V. Palleschi, *Fast and precise algorithm for 
        computer simulation of stochastic differential equations*, Phys. Rev. A
        40: 3381, 1989.

    """

    dt = Float(
<<<<<<< HEAD
        label = "Integration-step size (ms)", 
        default =  0.01220703125, #0.015625,
        #range = basic.Range(lo= 0.0048828125, hi=0.244140625, step= 0.1, base=2.)  mh: was commented
        required = True,
        doc = """The step size used by the integration routine in ms. This
=======
        label="Integration-step size (ms)",
        default=0.01220703125, #0.015625,
        #range = basic.Range(lo= 0.0048828125, hi=0.244140625, step= 0.1, base=2.)  mh: was commented
        required=True,
        doc="""The step size used by the integration routine in ms. This
>>>>>>> ac94b249
        should be chosen to be small enough for the integration to be
        numerically stable. It is also necessary to consider the desired sample
        period of the Monitors, as they are restricted to being integral
        multiples of this value. The default value is set such that all built-in
        models are numerically stable with there default parameters and because
        it is consitent with Monitors using sample periods corresponding to
        powers of 2 from 128 to 4096Hz."""
    )

<<<<<<< HEAD
    clamped_state_variable_indices = NArray(
        dtype=int,
        label="indices of the state variables to be clamped by the integrators to the values in the clamped_values array",
        required=False)

    clamped_state_variable_values = NArray(
        label="The values of the state variables which are clamped ",
        required=False)
        # order=-1)
=======
    bounded_state_variable_indices = NArray(
        dtype=int,
        label="indices of the state variables to be bounded by the integrators "
              "within the boundaries in the boundaries' values array",
        required=False)

    state_variable_boundaries = NArray(
        label="The boundary values of the state variables",
        required=False)
>>>>>>> ac94b249

    clamped_state_variable_indices = NArray(
        dtype=int,
        label="indices of the state variables to be clamped by the integrators to the values in the clamped_values array",
        required=False)

<<<<<<< HEAD
=======
    clamped_state_variable_values = NArray(
        label="The values of the state variables which are clamped ",
        required=False)


>>>>>>> ac94b249
    @abc.abstractmethod
    def scheme(self, X, dfun, coupling, local_coupling, stimulus):
        """
        The scheme of integrator should take a state and provide the next
        state in time, e.g. for a differential equation, scheme should take
        :math:`X` and provide an appropriate :math:`X + dX` (dfun in the code).

        """
<<<<<<< HEAD
=======

    def bound_state(self, X):
        for sv_ind, sv_bounds in \
                zip(self.bounded_state_variable_indices,
                    self.state_variable_boundaries):
            if sv_bounds[0] is not None:
                X[sv_ind][X[sv_ind] < sv_bounds[0]] = sv_bounds[0]
            if sv_bounds[1] is not None:
                X[sv_ind][X[sv_ind] > sv_bounds[1]] = sv_bounds[1]
>>>>>>> ac94b249

    def clamp_state(self, X):
        X[self.clamped_state_variable_indices] = self.clamped_state_variable_values

    def __str__(self):
        return simple_gen_astr(self, 'dt')


class IntegratorStochastic(Integrator):
    r"""
    The IntegratorStochastic class is a base class for the stochastic
    integration methods. It derives from the Integrator abstract base class.

    We consider a stochastic differential equation has the generic form:

        .. math::
            \dot{X}_i(t) = dX_i(\vec{X}) + g_i(\vec{X})  \xi(t)

    where we assume that the stochastic process :math:`\xi` is a Gaussian
    forcing. In the deterministic case, :math:`g(X)` would be zero. The full
    algorithm, for one external stochastic forcing which is additive, is:

        .. math::
            X_i(t) = X_i(0) + g_i(X) Z_1(t) + dX_i t + Z_2(t) dX_{i,k} g_k(X) +
                    0.5 dX_{i,jk} g_j(X) g_k(X) Z_3(t) + 0.5 t^2 dX_{i,j} dX_j

    where :math:`Z_1`, :math:`Z_2` and :math:`Z_3` are Gaussian variables,
    assuming the Einstein notation and defining:

        .. math::
            dX_{i,j} = \frac{\partial dX_i}{\partial X_j}

    """

    noise = Attr(
        field_type=noise.Noise,
        label = "Integration Noise",
        default=noise.Additive(),
        required = True,
        doc = """The stochastic integrator's noise source. It incorporates its
        own instance of Numpy's RandomState.""")  # type: noise.Noise

    def __str__(self):
        return simple_gen_astr(self, 'dt noise')


class HeunDeterministic(Integrator):
    """
    It is a simple example of a predictor-corrector method. It is also known as
    modified trapezoidal method, which uses the Euler method as its predictor.
    And it is also a implicit integration scheme.

    """

    _ui_name = "Heun"

    def scheme(self, X, dfun, coupling, local_coupling, stimulus):
        r"""
        From [1]_:

        .. math::
            X_{n+1} &= X_n + dt (dX(t_n, X_n) + 
                                 dX(t_{n+1}, \tilde{X}_{n+1})) / 2 \\
            \tilde{X}_{n+1} &= X_n + dt dX(t_n, X_n)

        cf. Equation 1.11, page 283.

        """
        #import pdb; pdb.set_trace()
        m_dx_tn = dfun(X, coupling, local_coupling)
        inter = X + self.dt * (m_dx_tn + stimulus)
        if self.state_variable_boundaries is not None:
            self.bound_state(inter)
        if self.clamped_state_variable_values is not None:
            self.clamp_state(inter)

        dX = (m_dx_tn + dfun(inter, coupling, local_coupling)) * self.dt / 2.0

        X_next = X + dX + self.dt * stimulus
        if self.state_variable_boundaries is not None:
            self.bound_state(X_next)
        if self.clamped_state_variable_values is not None:
            self.clamp_state(X_next)
        return X_next


class HeunStochastic(IntegratorStochastic):
    """
    It is a simple example of a predictor-corrector method. It is also known as
    modified trapezoidal method, which uses the Euler method as its predictor.

    """

    _ui_name = "Stochastic Heun"

    def scheme(self, X, dfun, coupling, local_coupling, stimulus):
        """
        From [2]_:

        .. math::
            X_i(t) = X_i(t-1) + dX(X_i(t)/2 + dX(X_i(t-1))) dt + g_i(X) Z_1

        in our case, :math:`noise = Z_1`

        See page 1180.

        """
        noise = self.noise.generate(X.shape)
        noise_gfun = self.noise.gfun(X)
        if (noise_gfun.shape != (1,) and noise.shape[0] != noise_gfun.shape[0]):
            msg = str("Got shape %s for noise but require %s."
                      " You need to reconfigure noise after you have changed your model."%(
                       noise_gfun.shape, (noise.shape[0], noise.shape[1])))
            raise Exception(msg)

        m_dx_tn = dfun(X, coupling, local_coupling)

        noise *= noise_gfun

        inter = X + self.dt * m_dx_tn + noise + self.dt * stimulus
        if self.state_variable_boundaries is not None:
            self.bound_state(inter)
        if self.clamped_state_variable_values is not None:
            self.clamp_state(inter)

        dX = (m_dx_tn + dfun(inter, coupling, local_coupling)) * self.dt / 2.0

        X_next = X + dX + noise + self.dt * stimulus
        if self.state_variable_boundaries is not None:
            self.bound_state(X_next)
        if self.clamped_state_variable_values is not None:
            self.clamp_state(X_next)

        return X_next


class EulerDeterministic(Integrator):
    """
    It is the simplest difference methods for the initial value problem. The
    recursive structure of Euler scheme, which evaluates approximate values to
    the Ito process at the discretization instants only, is the key to its
    successful implementation.

    """

    _ui_name = "Euler"

    def scheme(self, X, dfun, coupling, local_coupling, stimulus):
        r"""

        .. math::
            X_{n+1} = X_n + dt \, dX(t_n, X_n)

        cf. Equations 1.3 and 1.13, pages 305 and 306 respectively.

        """

        self.dX = dfun(X, coupling, local_coupling) 

        X_next = X + self.dt * (self.dX + stimulus)
        if self.state_variable_boundaries is not None:
            self.bound_state(X_next)
        if self.clamped_state_variable_values is not None:
            self.clamp_state(X_next)
        return X_next


class EulerStochastic(IntegratorStochastic):
    """
    It is the simplest difference methods for the initial value problem. The
    recursive structure of Euler scheme, which evaluates approximate values to
    the Ito process at the discretization instants only, is the key to its
    successful implementation.

    """

    _ui_name = "Euler-Maruyama"

    def scheme(self, X, dfun, coupling, local_coupling, stimulus):
        r"""
        Ones of the simplest time discrete approximations of an Ito process is
        Euler-Maruyama approximation, that satisfies the scalar stochastic
        differential equation (From [1]_, page 305):

        .. math::
            X_{n+1} = X_n + dX(t_n, X_n) \, dt + g(X_n) Z_1

        in our case, :math:`noise = Z_1`

        cf. Equations 1.3 and 1.13, pages 305 and 306 respectively.

        """

        noise = self.noise.generate(X.shape)
        dX = dfun(X, coupling, local_coupling) * self.dt 
        noise_gfun = self.noise.gfun(X)
        X_next = X + dX + noise_gfun * noise + self.dt * stimulus
        if self.state_variable_boundaries is not None:
            self.bound_state(X_next)
        if self.clamped_state_variable_values is not None:
            self.clamp_state(X_next)
        return X_next


class RungeKutta4thOrderDeterministic(Integrator):
    """
    The Runge-Kutta method is a standard procedure with most one-step methods.

    """

    _ui_name = "Runge-Kutta 4th order"

    def scheme(self, X, dfun, coupling, local_coupling=0.0, stimulus=0.0):
        r"""
        The classical 4th order Runge-Kutta method is an explicit method.
        The 4th order Runge-Kutta methods are the most commonly used,
        representing a good compromise between accuracy and computational
        effort.

        From [1]_, pages 289-290, cf. Equation 2.8

        .. math::
            y_{n+1} &= y_n + 1/6 h (k_1 + 2 k_2 + 2 k_3 + k_4) \\
            t_{n+1} &= t_n + h \\
            k_1 &= f(t_n, y_n) \\
            k_2 &= f(t_n + h/2, y_n + h k_1 / 2) \\
            k_3 &= f(t_n + h/2, y_n + h k_2 / 2) \\
            k_4 &= f(t_n + h, y_n + h k_3)


        """

        dt = self.dt
        dt2 = dt / 2.0
        dt6 = dt / 6.0

        k1 = dfun(X, coupling, local_coupling)
        inter_k1 = X + dt2 * k1
        if self.state_variable_boundaries is not None:
            self.bound_state(inter_k1)
        if self.clamped_state_variable_values is not None:
            self.clamp_state(inter_k1)
        k2 = dfun(inter_k1, coupling, local_coupling)
        inter_k2 = X + dt2 * k2
        if self.state_variable_boundaries is not None:
            self.bound_state(inter_k2)
        if self.clamped_state_variable_values is not None:
            self.clamp_state(inter_k2)
        k3 = dfun(inter_k2, coupling, local_coupling)
        inter_k3 = X + dt * k3
        if self.state_variable_boundaries is not None:
            self.bound_state(inter_k3)
        if self.clamped_state_variable_values is not None:
            self.clamp_state(inter_k3)
        k4 = dfun(inter_k3, coupling, local_coupling)

        dX = dt6 * (k1 + 2.0 * k2 + 2.0 * k3 + k4)

        X_next = X + dX + self.dt * stimulus
        if self.state_variable_boundaries is not None:
            self.bound_state(X_next)
        if self.clamped_state_variable_values is not None:
            self.clamp_state(X_next)
        return X_next


class Identity(Integrator):
    """
    The Identity integrator does not apply any scheme to the
    provided dfun, only returning its results.

    This allows the model to determine its stepping scheme
    directly, and may be used for difference equations and
    cellular automata.

    """

    _ui_name = "Difference equation"

    def scheme(self, X, dfun, coupling=None, local_coupling=0.0, stimulus=0.0):
        """
        The identity scheme simply returns the results of the dfun and
        stimulus.

        .. math::
            x_{n+1} = f(x_{n})

        """

        return dfun(X, coupling, local_coupling) + stimulus


class SciPyODEBase(object):
    "Provides a base class for integrators using SciPy's ode class."

    def _dfun_wrapper(self, dfun, state_shape):
        @functools.wraps(dfun)
        def wrapper(t, X_, coupling=None, local_coupling=0.0):
            X = X_.reshape(state_shape)
            dXdt = dfun(X, coupling, local_coupling)
            return dXdt.ravel()
        return wrapper

    def _prepare_ode(self, X, dfun):
        ode = scipy.integrate.ode(self._dfun_wrapper(dfun, X.shape))
        ode.set_initial_value(X.ravel())
        ode.set_integrator(self._scipy_ode_integrator_name,
                           first_step=self.dt / 5.0)
        LOG.debug('prepped backing SciPy ODE integrator %r', ode)
        return ode

    _ode = None

    def _apply_ode(self, X, dfun, coupling, local_coupling, stimulus):
        if self._ode is None:
            self._ode = self._prepare_ode(X, dfun)
        self._ode.y[:] = X.ravel()
        self._ode.set_f_params(coupling, local_coupling)
        return self._ode.integrate(self._ode.t + self.dt).reshape(X.shape) + self.dt * stimulus


class SciPyODE(SciPyODEBase):

    def scheme(self, X, dfun, coupling, local_coupling, stimulus):
        X_next = self._apply_ode(X, dfun, coupling, local_coupling, stimulus)
        if self.state_variable_boundaries is not None:
            self.bound_state(X_next)
        if self.clamped_state_variable_values is not None:
            self.clamp_state(X_next)
        return X_next

class SciPySDE(SciPyODEBase):

    def scheme(self, X, dfun, coupling, local_coupling, stimulus):
        X_next = self._apply_ode(X, dfun, coupling, local_coupling, stimulus)
        X_next += self.noise.gfun(X) * self.noise.generate(X.shape)
        if self.state_variable_boundaries is not None:
            self.bound_state(X_next)
        if self.clamped_state_variable_values is not None:
            self.clamp_state(X_next)
        return X_next

class VODE(SciPyODE, Integrator):
    _scipy_ode_integrator_name = "vode"
    _ui_name = "Variable-order Adams / BDF"

class VODEStochastic(SciPySDE, IntegratorStochastic):
    _scipy_ode_integrator_name = "vode"
    _ui_name = "Stochastic variable-order Adams / BDF"

class Dopri5(SciPyODE, Integrator):
    _scipy_ode_integrator_name = "dopri5"
    _ui_name = "Dormand-Prince, order (4, 5)"

class Dopri5Stochastic(SciPySDE, IntegratorStochastic):
    _scipy_ode_integrator_name = "dopri5"
    _ui_name = "Stochastic Dormand-Prince, order (4, 5)"

class Dop853(SciPyODE, Integrator):
    _scipy_ode_integrator_name = "dop853"
    _ui_name = "Dormand-Prince, order 8 (5, 3)"

class Dop853Stochastic(SciPySDE, IntegratorStochastic):
    _scipy_ode_integrator_name = "dop853"
    _ui_name = "Stochastic Dormand-Prince, order 8 (5, 3)"<|MERGE_RESOLUTION|>--- conflicted
+++ resolved
@@ -71,19 +71,11 @@
     """
 
     dt = Float(
-<<<<<<< HEAD
-        label = "Integration-step size (ms)", 
-        default =  0.01220703125, #0.015625,
-        #range = basic.Range(lo= 0.0048828125, hi=0.244140625, step= 0.1, base=2.)  mh: was commented
-        required = True,
-        doc = """The step size used by the integration routine in ms. This
-=======
         label="Integration-step size (ms)",
         default=0.01220703125, #0.015625,
         #range = basic.Range(lo= 0.0048828125, hi=0.244140625, step= 0.1, base=2.)  mh: was commented
         required=True,
         doc="""The step size used by the integration routine in ms. This
->>>>>>> ac94b249
         should be chosen to be small enough for the integration to be
         numerically stable. It is also necessary to consider the desired sample
         period of the Monitors, as they are restricted to being integral
@@ -93,17 +85,6 @@
         powers of 2 from 128 to 4096Hz."""
     )
 
-<<<<<<< HEAD
-    clamped_state_variable_indices = NArray(
-        dtype=int,
-        label="indices of the state variables to be clamped by the integrators to the values in the clamped_values array",
-        required=False)
-
-    clamped_state_variable_values = NArray(
-        label="The values of the state variables which are clamped ",
-        required=False)
-        # order=-1)
-=======
     bounded_state_variable_indices = NArray(
         dtype=int,
         label="indices of the state variables to be bounded by the integrators "
@@ -113,21 +94,17 @@
     state_variable_boundaries = NArray(
         label="The boundary values of the state variables",
         required=False)
->>>>>>> ac94b249
 
     clamped_state_variable_indices = NArray(
         dtype=int,
         label="indices of the state variables to be clamped by the integrators to the values in the clamped_values array",
         required=False)
 
-<<<<<<< HEAD
-=======
     clamped_state_variable_values = NArray(
         label="The values of the state variables which are clamped ",
         required=False)
 
 
->>>>>>> ac94b249
     @abc.abstractmethod
     def scheme(self, X, dfun, coupling, local_coupling, stimulus):
         """
@@ -136,8 +113,6 @@
         :math:`X` and provide an appropriate :math:`X + dX` (dfun in the code).
 
         """
-<<<<<<< HEAD
-=======
 
     def bound_state(self, X):
         for sv_ind, sv_bounds in \
@@ -147,7 +122,6 @@
                 X[sv_ind][X[sv_ind] < sv_bounds[0]] = sv_bounds[0]
             if sv_bounds[1] is not None:
                 X[sv_ind][X[sv_ind] > sv_bounds[1]] = sv_bounds[1]
->>>>>>> ac94b249
 
     def clamp_state(self, X):
         X[self.clamped_state_variable_indices] = self.clamped_state_variable_values
