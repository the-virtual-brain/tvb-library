--- conflicted
+++ resolved
@@ -83,12 +83,6 @@
 """
 import numpy
 from tvb.basic.neotraits.api import HasTraits, NArray, Attr, Range
-<<<<<<< HEAD
-from tvb.simulator.common import get_logger
-LOG = get_logger(__name__)
-
-=======
->>>>>>> ac94b249
 from .history import SparseHistory
 from .common import simple_gen_astr
 
